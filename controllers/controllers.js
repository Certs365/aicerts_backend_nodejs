--- conflicted
+++ resolved
@@ -1,1785 +1,1782 @@
-// Load environment variables from .env file
-require('dotenv').config();
-
-// Import required modules
-const express = require("express");
-const app = express(); // Create an instance of the Express application
-const path = require("path");
-const QRCode = require("qrcode");
-const fs = require("fs");
-const AWS = require('../config/aws-config');
-const _fs = require("fs-extra");
-const { StandardMerkleTree } = require("@openzeppelin/merkle-tree");
-
-// Import custom cryptoFunction module for encryption and decryption
-const { decryptData, generateEncryptedUrl } = require("../common/cryptoFunction");
-// Import custom authUtils module for JWT token generation
-const { generateJwtToken } = require("../common/authUtils");
-
-// Import Web3 library for interacting with the Ethereum blockchain
-const Web3 = require('web3');
-
-// Import MongoDB models
-const { Admin, User, Issues, BatchIssues } = require("../config/schema");
-
-// Import bcrypt for hashing passwords
-const bcrypt = require("bcrypt");
-
-// Parse environment variables for password length constraints
-const min_length = parseInt(process.env.MIN_LENGTH);
-const max_length = parseInt(process.env.MAX_LENGTH);
-
-// Importing functions from a custom module
-const {
-  fetchExcelRecord,
-  insertCertificateData, // Function to insert certificate data into the database
-  insertBatchCertificateData, // Function to insert Batch certificate data into the database
-  findRepetitiveIdNumbers,
-  extractQRCodeDataFromPDF, // Function to extract QR code data from a PDF file
-  addLinkToPdf, // Function to add a link to a PDF file
-  verifyPDFDimensions,
-  calculateHash, // Function to calculate the hash of a file
-  web3i, // Instance of Web3 for interacting with Ethereum
-  confirm, // Function to confirm a certificate
-  simulateIssueCertificate, // Function to simulate issuing a certificate
-  simulateIssueBatchCertificates, // Function to simulate issuing a Batch of certificate
-  simulateRoleToAddress, // Function to simulate a grant / revoke role to an address
-  cleanUploadFolder, // Function to clean up the upload folder
-  isDBConnected, // Function to check if the database connection is established
-  sendEmail, // Function to send an email on approved
-  rejectEmail // Function to send an email on rejected
-} = require('../model/tasks'); // Importing functions from the '../model/tasks' module
-
-let linkUrl; // Variable to store a link URL
-let detailsQR; // Variable to store details of a QR code
-
-
-app.use("/uploads", express.static(path.join(__dirname, "uploads")));
- 
-/**
- * API call for Certificate issue with pdf template.
- *
- * @param {Object} req - Express request object.
- * @param {Object} res - Express response object.
- */
-const issuePdf = async (req, res) => {
-  // Extracting required data from the request body
-  const email = req.body.email;
-  const Certificate_Number = req.body.certificateNumber;
-  const name = req.body.name;
-  const courseName = req.body.course;
-  const Grant_Date = req.body.grantDate;
-  const Expiration_Date = req.body.expirationDate;
-
-  // Check if user with provided email exists
-  const idExist = await User.findOne({ email });
-  // Check if certificate number already exists
-  const isNumberExist = await Issues.findOne({ certificateNumber: Certificate_Number });
-  // Check if certificate number already exists in the Batch
-  const isNumberExistInBatch = await BatchIssues.findOne({ certificateNumber: Certificate_Number });
-
-  // const tempData = await verifyPDFDimensions(req.file.path);
-
-  var _result = '';
-  const templateData = await verifyPDFDimensions(req.file.path)
-  .then(result => {
-    // console.log("Verification result:", result);
-    _result = result;
-  })
-  .catch(error => {
-    console.error("Error during verification:", error);
-  });
-  // console.log("the file path", _result);
-  // Validation checks for request data
-  if (
-    (!idExist || idExist.status !== 1)|| // User does not exist
-    !_result||
-    isNumberExist || // Certificate number already exists 
-    isNumberExistInBatch || // Certificate number already exists in Batch
-    !Certificate_Number || // Missing certificate number
-    !name || // Missing name
-    !courseName || // Missing course name
-    !Grant_Date || // Missing grant date
-    !Expiration_Date || // Missing expiration date
-    [Certificate_Number, name, courseName, Grant_Date, Expiration_Date].some(value => typeof value !== 'string' || value == 'string') || // Some values are not strings
-    Certificate_Number.length > max_length || // Certificate number exceeds maximum length
-    Certificate_Number.length < min_length // Certificate number is shorter than minimum length
-  ) {
-    // res.status(400).json({ message: "Please provide valid details" });
-    let errorMessage = "Please provide valid details";
-    
-    // Check for specific error conditions and update the error message accordingly
-    if (isNumberExist || isNumberExistInBatch) {
-      errorMessage = "Certification number already exists";
-    }else if (!Certificate_Number) {
-      errorMessage = "Certification number is required";
-    } else if (Certificate_Number.length > max_length) {
-      errorMessage = `Certification number should be less than ${max_length} characters`;
-    } else if (Certificate_Number.length < min_length) {
-      errorMessage = `Certification number should be at least ${min_length} characters`;
-    } else if (!idExist) {
-      errorMessage = `Invalid Issuer Email`;
-    } else if(idExist.status !== 1) {
-      errorMessage = `Unauthorised Issuer Email`;
-    } else if(!_result) {
-      errorMessage = `Invalid PDF (Certification Template) measurements`;
-      await cleanUploadFolder();
-  }
-
-    // Respond with error message
-    res.status(400).json({ message: errorMessage });
-    return;
-  } else {
-    // If validation passes, proceed with certificate issuance
-    const fields = {
-    Certificate_Number: req.body.certificateNumber,
-    name: req.body.name,
-    courseName: req.body.course,
-    Grant_Date: req.body.grantDate,
-    Expiration_Date: req.body.expirationDate,
-  };
-  const hashedFields = {};
-  for (const field in fields) {
-    hashedFields[field] = calculateHash(fields[field]);
-  }
-  const combinedHash = calculateHash(JSON.stringify(hashedFields));
-
-  //Blockchain processing.
-  const contract = await web3i();    
-
-      // Verify certificate on blockchain
-      const isPaused = await contract.methods.paused().call();
-      const issuerAuthorized = await contract.methods.hasRole(process.env.ISSUER_ROLE, idExist.id).call();
-      const val = await contract.methods.verifyCertificateById(Certificate_Number).call();
-
-      if (
-        val === true || 
-        isPaused === true
-        ) {
-        // Certificate already issued / contract paused
-        var messageContent = "Certification already issued";
-        if(isPaused === true) {
-          messageContent = "Operation restricted by the Blockchain";
-        // } else if (issuerAuthorized === false) {
-        //   messageContent = "Unauthorized Issuer to perform operation in Blockchain";
-        }
-        res.status(400).json({ message: messageContent });
-      } 
-      else {
-        // Simulate issuing the certificate
-        const simulateIssue = await simulateIssueCertificate(Certificate_Number, combinedHash);
-      if (simulateIssue) { 
-        // If simulation successful, issue the certificate on blockchain
-        const tx = contract.methods.issueCertificate(
-          fields.Certificate_Number,
-          combinedHash
-        );
-        const hash = await confirm(tx);
-
-      // Generate link URL for the certificate on blockchain
-      const linkUrl = `https://${process.env.NETWORK}.com/tx/${hash}`;
-
-      // Generate encrypted URL with certificate data
-      const dataWithLink = {
-        ...fields,polygonLink:linkUrl
-              }
-      const urlLink = generateEncryptedUrl(dataWithLink);
-      const legacyQR = false;
-
-      let qrCodeData = '';
-      if (legacyQR) {
-          // Include additional data in QR code
-          qrCodeData = `Verify On Blockchain: ${linkUrl},
-          Certification Number: ${Certificate_Number},
-          Name: ${name},
-          Certification Name: ${courseName},
-          Grant Date: ${Grant_Date},
-          Expiration Date: ${Expiration_Date}`;
-              
-      } else {
-          // Directly include the URL in QR code
-          qrCodeData = urlLink;
-      }
-
-      const qrCodeImage = await QRCode.toDataURL(qrCodeData, {
-        errorCorrectionLevel: "H", width: 450, height: 450
-      });
-
-        file = req.file.path;
-        const outputPdf = `${fields.Certificate_Number}${name}.pdf`;
-       
-        // Add link and QR code to the PDF file
-        const opdf = await addLinkToPdf(
-          // __dirname + "/" + file,
-          path.join(__dirname, '..', file),
-          outputPdf,
-          linkUrl,
-          qrCodeImage,
-          combinedHash
-        );
-    
-        // Read the generated PDF file
-        const fileBuffer = fs.readFileSync(outputPdf);
-
-        try {
-          // Check mongoose connection
-          const dbState = await isDBConnected();
-          if (dbState === false) {
-            console.error("Database connection is not ready");
-          } else {
-            console.log("Database connection is ready");
-          }
-
-          // Insert certificate data into database
-          const id = idExist.id;
-          const certificateData = {
-            id,
-            transactionHash: hash,
-            certificateHash: combinedHash,
-            certificateNumber: fields.Certificate_Number,
-            name: fields.name,
-            course: fields.courseName,
-            grantDate: fields.Grant_Date,
-            expirationDate: fields.Expiration_Date
-          };
-          await insertCertificateData(certificateData);
-      
-          // Set response headers for PDF download
-          const certificateName = `${fields.Certificate_Number}_certificate.pdf`;
-
-          res.set({
-            "Content-Type": "application/pdf",
-            "Content-Disposition": `attachment; filename="${certificateName}"`,
-          });
-          res.send(fileBuffer);
-
-          // Delete files
-          if (fs.existsSync(outputPdf)) {
-            // Delete the specified file
-            fs.unlinkSync(outputPdf);
-          } 
-          
-          // Always delete the temporary file (if it exists)
-          if (fs.existsSync(file)) {
-            fs.unlinkSync(file);
-          }
-
-          await cleanUploadFolder();
-          
-        }catch (error) {
-          // Handle mongoose connection error (log it, throw an error, etc.)
-          console.error("Internal server error", error);
-        }
-                
-      }
-      else {
-        // Simulation for issuing certificate failed
-        res.status(400).json({ message: "Simulation for the IssueCertificate failed" });
-      }
-    }
-  }
-};
-
-
-/**
- * API call for Certificate issue without pdf template.
- *
- * @param {Object} req - Express request object.
- * @param {Object} res - Express response object.
- */
-const issue = async (req, res) => {
-  // Extracting required data from the request body
-  const email = req.body.email;
-  const Certificate_Number = req.body.certificateNumber;
-  const name = req.body.name;
-  const courseName = req.body.course;
-  const Grant_Date = req.body.grantDate;
-  const Expiration_Date = req.body.expirationDate;
-
-  // Check if user with provided email exists
-  const idExist = await User.findOne({ email });
-  // Check if certificate number already exists
-  const isNumberExist = await Issues.findOne({certificateNumber: Certificate_Number});
-  // Check if certificate number already exists in the Batch
-  const isNumberExistInBatch = await BatchIssues.findOne({ certificateNumber: Certificate_Number });
-
-  // Validation checks for request data
-  if (
-    (!idExist || idExist.status !== 1)|| // User does not exist
-    // !idExist || // User does not exist
-    isNumberExist || // Certificate number already exists 
-    isNumberExistInBatch || // Certificate number already exists in Batch
-    !Certificate_Number || // Missing certificate number
-    !name || // Missing name
-    !courseName || // Missing course name
-    !Grant_Date || // Missing grant date
-    !Expiration_Date || // Missing expiration date
-    [Certificate_Number, name, courseName, Grant_Date, Expiration_Date].some(value => typeof value !== 'string' || value == 'string') || // Some values are not strings
-    Certificate_Number.length > max_length || // Certificate number exceeds maximum length
-    Certificate_Number.length < min_length // Certificate number is shorter than minimum length
-  ) {
-    // Prepare error message
-      let errorMessage = "Please provide valid details";
-    
-      // Check for specific error conditions and update the error message accordingly
-      if (isNumberExist || isNumberExistInBatch) {
-          errorMessage = "Certification number already exists";
-      } else if (!Certificate_Number) {
-          errorMessage = "Certification number is required";
-      } else if (Certificate_Number.length > max_length) {
-          errorMessage = `Certification number should be less than ${max_length} characters`;
-      } else if (Certificate_Number.length < min_length) {
-          errorMessage = `Certification number should be at least ${min_length} characters`;
-      } else if(!idExist) {
-          errorMessage = `Invalid Issuer Email`;
-      } else if(idExist.status !== 1) {
-        errorMessage = `Unauthorised Issuer Email`;
-    }
-
-      // Respond with error message
-      res.status(400).json({ message: errorMessage });
-      return;
-  } else {
-    try {
-      // Prepare fields for the certificate
-      const fields = {
-        Certificate_Number: Certificate_Number,
-        name: name,
-        courseName: courseName,
-        Grant_Date: Grant_Date,
-        Expiration_Date: Expiration_Date,
-      };
-      // Hash sensitive fields
-      const hashedFields = {};
-      for (const field in fields) {
-        hashedFields[field] = calculateHash(fields[field]);
-      }
-      const combinedHash = calculateHash(JSON.stringify(hashedFields));
-
-      // Blockchain processing.
-      const contract = await web3i();
-
-      // Verify certificate on blockchain
-      const isPaused = await contract.methods.paused().call();
-      const issuerAuthorized = await contract.methods.hasRole(process.env.ISSUER_ROLE, idExist.id).call();
-      const val = await contract.methods.verifyCertificateById(Certificate_Number).call();
-
-      if (
-        val === true || 
-        isPaused === true
-        ) {
-        // Certificate already issued / contract paused
-        var messageContent = "Certification already issued";
-        if(isPaused === true) {
-          messageContent = "Operation restricted by the Blockchain";
-        // } else if (issuerAuthorized === false) {
-        //   messageContent = "Unauthorized Issuer to perform operation in Blockchain";
-        }
-        res.status(400).json({ message: messageContent });
-      }else {
-        // Simulate issuing the certificate
-        const simulateIssue = await simulateIssueCertificate(Certificate_Number, combinedHash);
-        if (simulateIssue) {
-          // If simulation successful, issue the certificate on blockchain
-          const tx = contract.methods.issueCertificate(
-            Certificate_Number,
-            combinedHash
-          );
-
-          hash = await confirm(tx);
-
-      // Generate link URL for the certificate on blockchain
-      const polygonLink = `https://${process.env.NETWORK}.com/tx/${hash}`;
-
-      // Generate encrypted URL with certificate data
-      const dataWithLink = {...fields,polygonLink:polygonLink}
-      const urlLink = generateEncryptedUrl(dataWithLink);
-
-      // Generate QR code based on the URL
-      const legacyQR = false;
-      let qrCodeData = '';
-      if (legacyQR) {
-          // Include additional data in QR code
-          qrCodeData = `Verify On Blockchain: ${polygonLink},
-          Certification Number: ${Certificate_Number},
-          Name: ${name},
-          Certification Name: ${courseName},
-          Grant Date: ${Grant_Date},
-          Expiration Date: ${Expiration_Date}`;
-              
-      } else {
-          // Directly include the URL in QR code
-          qrCodeData = urlLink;
-      }
-
-      const qrCodeImage = await QRCode.toDataURL(qrCodeData, {
-        errorCorrectionLevel: "H",
-        width: 450, // Adjust the width as needed
-        height: 450, // Adjust the height as needed
-      });
-
-
-        try {
-          // Check mongoose connection
-          const dbState = await isDBConnected();
-          if (dbState === false) {
-            console.error("Database connection is not ready");
-          } else {
-            console.log("Database connection is ready");
-          }
-
-          const id = idExist.id;
-
-          var certificateData = {
-            id,
-            transactionHash: hash,
-            certificateHash: combinedHash,
-            certificateNumber: Certificate_Number,
-            name: name,
-            course: courseName,
-            grantDate: Grant_Date,
-            expirationDate: Expiration_Date
-          };
-
-          // Insert certificate data into database
-          await insertCertificateData(certificateData);
-
-          }catch (error) {
-          // Handle mongoose connection error (log it, throw an error, etc.)
-          console.error("Internal server error", error);
-        }
-
-        // Respond with success message and certificate details
-          res.status(200).json({
-            message: "Certificate issued successfully",
-            qrCodeImage: qrCodeImage,
-            polygonLink: polygonLink,
-            details: certificateData,
-          });
-        }
-        else {
-          // Simulation for issuing certificate failed
-          res.status(400).json({ message: "Simulation for the IssueCertificate failed" });
-        }
-      }
-
-    } catch (error) {
-       // Internal server error
-      console.error(error);
-      res.status(500).json({ message: "Internal Server Error" });
-    }
-  }
-};
-
-/**
- * API call for Batch Certificates issue.
- *
- * @param {Object} req - Express request object.
- * @param {Object} res - Express response object.
- */
-const batchCertificateIssue = async (req, res) => {
-  const email = req.body.email;
-  
-  file = req.file.path;
-
-  const idExist = await User.findOne({ email });
-
-  var filePath = req.file.path;
-
-  // Fetch the records from the Excel file
-  const excelData = await fetchExcelRecord(filePath);
-
-  await _fs.remove(filePath);
-
-    if (
-      // (!idExist || idExist.status !== 1)|| // User does not exist
-      !idExist || 
-      !req.file || 
-      !req.file.filename || 
-      req.file.filename === 'undefined' || 
-      excelData.response === false) {
-  
-    let errorMessage = "Please provide valid details";
-    if(!idExist){
-      errorMessage = "Invalid Issuer";
-    }
-    else if(excelData.response == false){
-      errorMessage =  excelData.message;
-    // } else if(idExist.status !== 1) {
-    //   errorMessage = `Unauthorised Issuer Email`;
-    } 
-    
-
-    res.status(400).json({ status: "FAILED", message: errorMessage });
-    return;
-    
-  } else {
-
-    // console.log("The certificates details", excelData.message[0]);
-
-    // Batch Certification Formated Details
-    const rawBatchData = excelData.message[0];
-    // Certification count
-    const certificatesCount = excelData.message[1];
-    // certification unformated details
-    const batchData = excelData.message[2];
-
-    const certificationIDs = rawBatchData.map(item => item.certificationID);
-
-    // Initialize an empty list to store matching IDs
-    const matchingIDs = [];
-
-    const repetitiveNumbers = await findRepetitiveIdNumbers(certificationIDs);
-
-    if(repetitiveNumbers.length > 0){
-      res.status(400).json({ status: "FAILED", message: "Excel file has Repetition in Certification IDs", Details: repetitiveNumbers });
-      return;
-    }
-
-    // Assuming BatchIssues is your MongoDB model
-    for (const id of certificationIDs) {
-      const issueExist = await Issues.findOne({ certificateNumber: id });
-      const _issueExist = await BatchIssues.findOne({ certificateNumber: id });
-      if (issueExist || _issueExist) {
-        matchingIDs.push(id);
-      }
-    }
-
-    if(matchingIDs.length>0){
-
-      res.status(400).json({ status: "FAILED", message: "Excel file has Existing Certification IDs", Details: matchingIDs });
-      return;
-    } 
-
-    const hashedBatchData = batchData.map(data => {
-      // Convert data to string and calculate hash
-      const dataString = data.map(item => item.toString()).join('');
-      const _hash = calculateHash(dataString);
-      return _hash;
-    });
-  
-  // // Format as arrays with corresponding elements using a loop
-  const values = [];
-  for (let i = 0; i < certificatesCount; i++) {
-      values.push([hashedBatchData[i]]);
-  }
-
-  try {
-
-      // Blockchain processing.
-      const contract = await web3i();
-
-      // Verify on blockchain
-      const isPaused = await contract.methods.paused().call();
-      const issuerAuthorized = await contract.methods.hasRole(process.env.ISSUER_ROLE, idExist.id).call();
-    
-      if (isPaused === true) {
-        // Certificate contract paused
-        var messageContent = "Operation restricted by the Blockchain";
-
-        // if(issuerAuthorized === flase) {
-        //   messageContent = "Unauthorized Issuer to perform operation in Blockchain";
-        // }
-        
-        res.status(400).json({ message: messageContent});
-      } 
-      
-      // Generate the Merkle tree
-      const tree = StandardMerkleTree.of(values, ['string']);
-
-      const batchNumber = await contract.methods.getRootLength().call();
-      const allocateBatchId = parseInt(batchNumber) + 1;
-      // const allocateBatchId = 1;
-            
-      const simulateIssue = await simulateIssueBatchCertificates(tree.root);
-          
-      if (simulateIssue) {
-        const tx = contract.methods.issueBatchOfCertificates(
-          tree.root
-      );
-      
-        hash = await confirm(tx);
-
-        const polygonLink = `https://${process.env.NETWORK}.com/tx/${hash}`;
-        
-        // const polygonLink = `polygon`;
-
-      try {
-        // Check mongoose connection
-        const dbState = await isDBConnected();
-        if (dbState === false) {
-          console.error("Database connection is not ready");
-        } else {
-          console.log("Database connection is ready");
-          }
-          
-          var batchDetails = [];
-          var batchDetailsWithQR = [];
-          for (var i = 0; i < certificatesCount; i++) {
-            var _proof = tree.getProof(i);
-            batchDetails[i] = {
-                  id: idExist.id,
-                  batchId: allocateBatchId,
-                  proofHash: _proof,
-                  transactionHash: hash,
-                  certificateHash: hashedBatchData[i],
-                  certificateNumber: rawBatchData[i].certificationID,
-                  name: rawBatchData[i].name,
-                  course: rawBatchData[i].certificationName,
-                  grantDate: rawBatchData[i].grantDate,
-                  expirationDate: rawBatchData[i].expirationDate
-              }
-
-              let _fields = {
-                Certificate_Number: rawBatchData[i].certificationID,
-                name: rawBatchData[i].name,
-                courseName: rawBatchData[i].certificationName,
-                Grant_Date: rawBatchData[i].grantDate,
-                Expiration_Date: rawBatchData[i].expirationDate,
-                polygonLink
-              }
-
-              let encryptLink = await generateEncryptedUrl(_fields);
-
-              let qrCodeImage = await QRCode.toDataURL(encryptLink, {
-                errorCorrectionLevel: "H",
-                width: 450, // Adjust the width as needed
-                height: 450, // Adjust the height as needed
-              });
-
-              batchDetailsWithQR[i] = {
-                id: idExist.id,
-                batchId: allocateBatchId,
-                transactionHash: hash,
-                certificateHash: hashedBatchData[i],
-                certificateNumber: rawBatchData[i].certificationID,
-                name: rawBatchData[i].name,
-                course: rawBatchData[i].certificationName,
-                grantDate: rawBatchData[i].grantDate,
-                expirationDate: rawBatchData[i].expirationDate,
-                qrImage: qrCodeImage
-            }
-              
-            // console.log("Batch Certificate Details", batchDetailsWithQR[i]);
-              await insertBatchCertificateData(batchDetails[i]);
-        }
-        console.log("Data inserted");
-
-        res.status(200).json({
-          status: "SUCCESS",
-          message: "Batch of Certifications issued successfully",
-          polygonLink: polygonLink,
-          details: batchDetailsWithQR,
-        });
-
-        await cleanUploadFolder();
-
-        } catch (error) {
-        // Handle mongoose connection error (log it, throw an error, etc.)
-        console.error("Internal server error", error);
-      }
-      }
-      else {
-        res.status(400).json({ status: "FAILED", message: "Simulation failed for issue BatchCertifications" });
-      }
-
-  } catch (error) {
-      console.error('Error:', error);
-      return res.status(500).json({ status: 'FAILED', error: 'Internal Server Error.' });
-  }
-}
-};
-
-/**
- * Define a route that takes a hash parameter.
- *
- * @param {Object} req - Express request object.
- * @param {Object} res - Express response object.
- */
-const polygonLink = async (req, res) => {
-  res.json({ linkUrl });
-};
-
-/**
- * Verify Certification page with PDF QR - Blockchain URL.
- *
- * @param {Object} req - Express request object.
- * @param {Object} res - Express response object.
- */
-const verify = async (req, res) => {
-  // Extracting file path from the request
-  file = req.file.path;
-
-  try {
-    // Extract QR code data from the PDF file
-    const certificateData = await extractQRCodeDataFromPDF(file);
-
-    // Extract blockchain URL from the certificate data
-    const blockchainUrl = certificateData["Polygon URL"];
-
-    // Check if a blockchain URL exists and is valid
-    if (blockchainUrl && blockchainUrl.length > 0) {
-      // Respond with success status and certificate details
-      res.status(200).json({ status: "SUCCESS", message: "Certification is valid", Details: certificateData });
-    } else {
-      // Respond with failure status if no valid blockchain URL is found
-      res.status(400).json({ status: "FAILED", message: "Certification is not valid" });
-    }
-  } catch (error) {
-    // If an error occurs during verification, respond with failure status
-    const verificationResponse = {
-      message: "Certificate is not valid"
-    };
-
-    res.status(400).json(verificationResponse);
-  }
-  
-  // Delete the uploaded file after verification
-  if (fs.existsSync(file)) {
-     fs.unlinkSync(file);
-  }
-
-  // Clean up the upload folder
-  await cleanUploadFolder();
-};
-
-/**
- * Verify certificate with ID - Blockchain URL.
- *
- * @param {Object} req - Express request object.
- * @param {Object} res - Express response object.
- */
-const verifyWithId = async (req, res) => {
-  inputId = req.body.id;
-
-  try {
-    // Blockchain processing.
-    const contract = await web3i();
-    const response = await contract.methods.verifyCertificateById(inputId).call();
-
-    if (response === true) {
-      const certificateNumber = inputId;
-    try {
-          // Check mongoose connection
-          const dbState = await isDBConnected();
-          if (dbState === false) {
-            console.error("Database connection is not ready");
-          } else {
-            console.log("Database connection is ready");
-          }
-      var certificateExist = await Issues.findOne({ certificateNumber });
-
-      const verificationResponse = {
-        status: "SUCCESS",
-        message: "Valid Certification",
-        details: (certificateExist) ? certificateExist : certificateNumber
-      };
-      res.status(200).json(verificationResponse);
-      
-      }catch (error) {
-          console.error("Internal server error", error);
-      }
-    } else {
-      res.status(400).json({ status: "FAILED", message: "Certification doesn't exist" });
-    }
-  } catch (error) {
-    res.status(500).json({
-      status: "FAILED",
-      message: "Internal Server error",
-    });
-  } 
-
-};
-
-/**
- * Handles the decoding of a certificate from an encrypted link.
- *
- * @param {Object} req - Express request object.
- * @param {Object} res - Express response object.
- */
-const decodeCertificate = async (req, res) => {
-  try {
-      // Extract encrypted link from the request body
-      const encryptedData = req.body.encryptedData;
-      const iv = req.body.iv;
-
-      // Decrypt the link
-      const decryptedData = decryptData(encryptedData, iv);
-      
-      const originalData = JSON.parse(decryptedData);
-      let isValid = false;
-      let parsedData;
-      if(originalData !== null){
-     parsedData = {
-          "Certificate Number": originalData.Certificate_Number || "",
-          "Course Name": originalData.courseName || "",
-          "Expiration Date": originalData.Expiration_Date || "",
-          "Grant Date": originalData.Grant_Date || "",
-          "Name": originalData.name || "",
-          "Polygon URL": originalData.polygonLink || ""
-        };
-        isValid = true
-      }
-        
-
-      // Respond with the verification status and decrypted data if valid
-      if (isValid) {
-          res.status(200).json({ status: "PASSED", message: "Verified", data: parsedData });
-      } else {
-          res.status(200).json({ status: "FAILED", message: "Not Verified" });
-      }
-  } catch (error) {
-      // Handle errors and send an appropriate response
-      console.error(error);
-      res.status(500).json({ message: "Internal Server Error" });
-  }
-};
-
-/**
- * API call for Batch Certificates verify with Certification ID.
- *
- * @param {Object} req - Express request object.
- * @param {Object} res - Express response object.
- */
-const verifyBatchCertificate = async (req, res) => {
-
-  const { id } = req.body;
-  try {
-    // const tree = StandardMerkleTree.load(JSON.parse(fs.readFileSync('tree.json', 'utf8')));
-    const issueExist = await BatchIssues.findOne({ certificateNumber: id });
-  
-  if (issueExist) {
-      const batchNumber = (issueExist.batchId)-1;
-      const dataHash = issueExist.certificateHash;
-      const proof = issueExist.proofHash;
-
-      // Blockchain processing.
-      const contract = await web3i();
-
-      const val = await contract.methods.verifyCertificateInBatch(batchNumber, dataHash, proof).call();
-
-      return res.status(val ? 200 : 400).json({ status: val ? 'SUCCESS' : 'FAILED', Message: val ? "Valid Certification ID" : 'Invalid Certification ID', details: val ? issueExist : 'NA' });
-    
-    } else {
-        
-    return res.status(400).json({ status: 'FAILED', error: 'Invalid Certification ID' });
-    }
-      }
-  catch (error) {
-    console.error('Error:', error);
-    return res.status(500).json({ status: 'FAILED', error: 'Internal Server Error.' });
-  }
-}; 
-
-/**
- * API call for Single / Batch Certificates verify with Certification ID.
- *
- * @param {Object} req - Express request object.
- * @param {Object} res - Express response object.
- */
-const verifyCertificationId = async (req, res) => {
-  const inputId = req.body.id;
-  const dbStaus = await isDBConnected();
-  console.log("DB connected:", dbStaus);
-
-  const singleIssueExist = await Issues.findOne({ certificateNumber : inputId });
-  const batchIssueExist = await BatchIssues.findOne({ certificateNumber : inputId });
-
-  // Blockchain processing.
-  const contract = await web3i();
-  const response = await contract.methods.verifyCertificateById(inputId).call();
-
-  // Validation checks for request data
-  if ([inputId].some(value => typeof value !== "string" || value == "string") || (!batchIssueExist && response === false)) {
-    // res.status(400).json({ message: "Please provide valid details" });
-    let errorMessage = "Please provide valid details";
-    
-    // Check for specific error conditions and update the error message accordingly
-    if (!batchIssueExist && response === false) {
-      errorMessage = "Certification doesn't exist";
-    }
-
-    // Respond with error message
-    return res.status(400).json({ status: "FAILED", message: errorMessage });
-  } else {
-
-  if (response === true || singleIssueExist != null) {
-    
-    try {
-      const foundCertification = (singleIssueExist != null) ? singleIssueExist : inputId;
-      const verificationResponse = {
-        status: "SUCCESS",
-        message: "Valid Certification",
-        details: foundCertification
-      };
-      res.status(200).json(verificationResponse);
-      
-      }catch (error) {
-        res.status(500).json({ status: 'FAILED', message: 'Internal Server Error.' });
-      }
-
-    } else if(batchIssueExist != null) {
-      const batchNumber = (batchIssueExist.batchId)-1;
-      const dataHash = batchIssueExist.certificateHash;
-      const proof = batchIssueExist.proofHash;
-
-      // Blockchain processing.
-      const contract = await web3i();
-
-      const val = await contract.methods.verifyCertificateInBatch(batchNumber, dataHash, proof).call();
-
-      if (val === true) {
-        try {
-    
-          const _verificationResponse = {
-            status: "SUCCESS",
-            message: "Valid Certification",
-            details: batchIssueExist
-          };
-          res.status(200).json(_verificationResponse);
-          
-          }catch (error) {
-            res.status(500).json({ status: 'FAILED', message: 'Internal Server Error.' });
-          }
-        } else {
-          res.status(400).json({ status: "FAILED", message: "Certification doesn't exist" });
-        }
-    } 
-  }
-
-}; 
-
-/**
- * API call for Admin Signup.
- *
- * @param {Object} req - Express request object.
- * @param {Object} res - Express response object.
- */
-const signup = async (req, res) => {
-  // Extracting name, email, and password from the request body
-  let { name, email, password } = req.body;
-
-  // Trim whitespace from input fields
-  name = name.trim();
-  email = email.trim();
-  password = password.trim();
-
-  // Validation checks for input fields
-  if (name == "" || email == "" || password == "") {
-    // Empty input fields
-    res.json({
-      status: "FAILED",
-      message: "Empty input fields!",
-    });
-  } else if (!/^[a-zA-Z ]*$/.test(name)) {
-    // Invalid name format
-    res.json({
-      status: "FAILED",
-      message: "Invalid name entered",
-    });
-  } else if (!/^[\w-\.]+@([\w-]+\.)+[\w-]{2,4}$/.test(email)) {
-    // Invalid email format
-    res.json({
-      status: "FAILED",
-      message: "Invalid email entered",
-    });
-  } else if (password.length < 8) {
-    // Password too short
-    res.json({
-      status: "FAILED",
-      message: "Password is too short!",
-    });
-  } else {
-    try {
-      // Check mongoose connection
-      const dbState = await isDBConnected();
-      if (dbState === false) {
-        console.error("Database connection is not ready");
-      } else {
-        console.log("Database connection is ready");
-      }
-      // Checking if Admin already exists
-      const existingAdmin = await Admin.findOne({ email });
-
-      if (existingAdmin) {
-        // Admin with the provided email already exists
-        res.json({
-          status: "FAILED",
-          message: "Admin with the provided email already exists",
-        });
-        return; // Stop execution if user already exists
-      }
-
-       // password handling
-      const saltRounds = 10;
-      const hashedPassword = await bcrypt.hash(password, saltRounds);
-
-      // Save new user
-      const newAdmin = new Admin({
-        name,
-        email,
-        password: hashedPassword,
-        status: false
-      });
-
-      const savedAdmin = await newAdmin.save();
-      res.json({
-        status: "SUCCESS",
-        message: "Signup successful",
-        data: savedAdmin,
-      });
-    } catch (error) {
-      // An error occurred during signup process
-      res.json({
-        status: "FAILED",
-        message: "An error occurred",
-      });
-    }  
-  }
-};
-
-/**
- * API call for Admin Login.
- *
- * @param {Object} req - Express request object.
- * @param {Object} res - Express response object.
- */
-const login = async (req, res) => {
-  let { email, password } = req.body;
-
-  // Check if email or password is empty
-  if (email == "" || password == "") {
-    res.json({
-      status: "FAILED",
-      message: "Empty credentials supplied",
-    });
-  } else {
-    // Check database connection
-      const dbState = await isDBConnected();
-      if (dbState === false) {
-        console.error("Database connection is not ready");
-      } else {
-        console.log("Database connection is ready");
-    }
-    
-    // Checking if user exists 
-    const adminExist = await Admin.findOne({ email });
-
-    // Finding user by email
-    Admin.find({ email })
-      .then((data) => {
-        if (data.length) {
-          
-          // User exists
-          const hashedPassword = data[0].password;
-          // Compare password hashes
-          bcrypt
-            .compare(password, hashedPassword)
-            .then((result) => {
-              if (result) {
-                // Password match
-                // Update admin status to true
-                adminExist.status = true;
-                adminExist.save();
-
-                // Generate JWT token for authentication
-                const JWTToken = generateJwtToken()
-               
-                // Respond with success message and user details
-                res.status(200).json({
-                  status: "SUCCESS",
-                  message: "Valid User Credentials",
-                  data:{
-                    JWTToken:JWTToken,
-                    name:data[0]?.name,
-                    organization:data[0]?.organization,
-                    email:data[0]?.email
-                  }
-                });
-              } else {
-                // Incorrect password
-                res.json({
-                  status: "FAILED",
-                  message: "Invalid password entered!",
-                });
-              }
-            })
-            .catch((err) => {
-              // Error occurred while comparing passwords
-              res.json({
-                status: "FAILED",
-                message: "An error occurred while comparing passwords",
-              });
-            });
-          
-        } else {
-          // User with provided email not found
-          res.json({
-            status: "FAILED",
-            message: "Invalid credentials entered!",
-          });
-        }
-      })
-      .catch((err) => {
-        // Error occurred during login process
-        res.json({
-          status: "FAILED",
-          message: "An error occurred while checking for existing user",
-        });
-      });
-  }
-};
-
-/**
- * API call for Admin Logout.
- *
- * @param {Object} req - Express request object.
- * @param {Object} res - Express response object.
- */
-const logout = async (req, res) => {
-  let { email } = req.body;
-  try {
-    // Check mongoose connection
-      const dbState = await isDBConnected();
-      if (dbState === false) {
-        console.error("Database connection is not ready");
-      } else {
-        console.log("Database connection is ready");
-      }
-    // Checking if Admin already exists
-    const existingAdmin = await Admin.findOne({ email });
-    
-     // If admin doesn't exist, or if they are not logged in, return failure response
-     if (!existingAdmin) {
-      return res.json({
-        status: 'FAILED',
-        message: 'Admin not found (or) Not Logged in!',
-      });
-
-    }
-
-    // Save logout details by updating admin status to false
-    existingAdmin.status = false;
-    existingAdmin.save();
-
-    // Respond with success message upon successful logout
-    res.json({
-        status: "SUCCESS",
-        message: "Admin Logged out successfully"
-     });
-
-  } catch (error) {
-    // Error occurred during logout process, respond with failure message
-    res.json({
-      status: 'FAILED',
-      message: 'An error occurred during the logout!',
-    });
-  }
-};
-
-/**
- * API call for Reset Admin Password.
- *
- * @param {Object} req - Express request object.
- * @param {Object} res - Express response object.
- */
-const resetPassword = async (req, res) => {
-  let { email, password } = req.body;
-  try {
-    // Check database connection
-      const dbState = await isDBConnected();
-      if (dbState === false) {
-        console.error("Database connection is not ready");
-      } else {
-        console.log("Database connection is ready");
-    }
-    
-    // Find admin by email
-    const admin = await Admin.findOne({ email });
-
-    // If admin doesn't exist, return failure response
-    if (!admin) {
-      return res.json({
-        status: 'FAILED',
-        message: 'Admin not found',
-      });
-    }
-    // Hash the new password
-    const saltRounds = 10;
-            bcrypt
-              .hash(password, saltRounds)
-              .then((hashedPassword) => {
-                // Save hashed password to admin document
-                admin.password = hashedPassword;
-                // Save the admin document
-                admin
-                  .save()
-                  .then(() => {
-                    // Password reset successful, respond with success message
-                    res.json({
-                      status: "SUCCESS",
-                      message: "Password reset successful"
-                    });
-                  })
-                  .catch((err) => {
-                    // Error occurred while saving user account, respond with failure message
-                    res.json({
-                      status: "FAILED",
-                      message: "An error occurred while saving user account!",
-                    });
-                  });
-              })
-              .catch((err) => {
-                // Error occurred while hashing password, respond with failure message
-                res.json({
-                  status: "FAILED",
-                  message: "An error occurred while hashing password!",
-                });
-              });
-
-  } catch (error) {
-    // Error occurred during password reset process, respond with failure message
-    res.json({
-      status: 'FAILED',
-      message: 'An error occurred during password reset process!',
-    });
-  }
-};
-
-/**
- * API to fetch all issuer details who are unapproved.
- *
- * @param {Object} req - Express request object.
- * @param {Object} res - Express response object.
- */
-const getAllIssuers = async (req, res) => {
-  try {
-    // Check mongoose connection
-      const dbState = await isDBConnected();
-      if (dbState === false) {
-        console.error("Database connection is not ready");
-      } else {
-        console.log("Database connection is ready");
-    }
-    
-    // Fetch all users from the database
-    const allIssuers = await User.find({ approved: false }).select('-password');
-
-    // Respond with success and all user details
-    res.json({
-      status: 'SUCCESS',
-      data: allIssuers,
-      message: 'All user details fetched successfully'
-    });
-  } catch (error) {
-    // Error occurred while fetching user details, respond with failure message
-    res.json({
-      status: 'FAILED',
-      message: 'An error occurred while fetching user details'
-    });
-  }
-};
-
-/**
- * API to approve or reject Issuer status.
- *
- * @param {Object} req - Express request object.
- * @param {Object} res - Express response object.
- */
-const validateIssuer = async (req, res) => {
-  let validationStatus = req.body.status;
-  let email = req.body.email;
-
-  // Find user by email
-  const userExist = await User.findOne({ email });
-
-  if(!email || !userExist || (validationStatus !== 1 && validationStatus !== 2)) {
-    var defaultMessage = "Invalid Input parameter";
-
-    if((validationStatus !== 1 && validationStatus !== 2)) {
-      var defaultMessage = "Invalid Issuer status";
-    } else if (!userExist) {
-      var defaultMessage = "User not found!";
-    }
-    return res.status(400).json({status: "FAILED", message: defaultMessage});
-  }
-
-  try {
-    // Check mongoose connection
-      const dbState = await isDBConnected();
-      if (dbState === false) {
-        console.error("Database connection is not ready");
-      } else {
-        console.log("Database connection is ready");
-    }
-
-    if(validationStatus == 1) {
-      // If user is not approved yet, send email and update user's approved status
-      var mailStatus = await sendEmail(userExist.name, email);
-      var mailresponse = (mailStatus === true) ? "sent" : "NA";
-
-      // Save verification details
-      userExist.approved = true;
-      userExist.status = 1;
-      userExist.rejectedDate = null;
-      await userExist.save();
-      
-      // Respond with success message indicating user approval
-      res.json({
-          status: "SUCCESS",
-          email: mailresponse,
-          message: "User Approved successfully"
-      });
-
-    } else if (validationStatus == 2) {
-      // If user is not approved yet, send email and update user's approved status
-      var mailStatus = await rejectEmail(userExist.name, email);
-      var mailresponse = (mailStatus === true) ? "sent" : "NA";
-
-      // Save Issuer rejected details
-      userExist.approved = false;
-      userExist.status = 2;
-      userExist.rejectedDate = Date.now();
-      await userExist.save();
-      
-      // Respond with success message indicating user approval
-      res.json({
-          status: "SUCCESS",
-          email: mailresponse,
-          message: "User Rejected successfully"
-      });
-
-    }   
-  } catch (error) {
-    // Error occurred during user approval process, respond with failure message
-    res.json({
-      status: 'FAILED',
-      message: "An error occurred during the Issuer validation process!",
-    });
-  }
-};
-
-/**
- * API to fetch details of Issuer.
- *
- * @param {Object} req - Express request object.
- * @param {Object} res - Express response object.
- */
-const getIssuerByEmail = async (req, res) => {
-  try {
-    // Check mongoose connection
-    const dbState = await isDBConnected();
-    if (dbState === false) {
-      console.error("Database connection is not ready");
-    } else {
-      console.log("Database connection is ready");
-    }
- 
-    const { email } = req.body;
- 
-    const issuer = await User.findOne({ email: email }).select('-password');
- 
-    if (issuer) {
-      res.json({
-        status: 'SUCCESS',
-        data: issuer,
-        message: `Issuer with email ${email} fetched successfully`
-      });
-    } else {
-      res.json({
-        status: 'FAILED',
-        message: `Issuer with email ${email} not found`
-      });
-    }
-  } catch (error) {
-    res.json({
-      status: 'FAILED',
-      message: 'An error occurred while fetching issuer details by email'
-    });
-  }
-}
-
-/**
- * API to Grant Issuer/Owner Role to an Address.
- *
- * @param {Object} req - Express request object.
- * @param {Object} res - Express response object.
- */
-const addTrustedOwner = async (req, res) => {
-  // Create a new instance of Web3 and connect to the RPC endpoint
-  let web3;
-  try {
-    // Attempt to connect using RPC_ENDPOINT 1
-    web3 = await new Web3(
-      new Web3.providers.HttpProvider(process.env.RPC_ENDPOINT_1)
-    );
-    // Check for the Active web3 connection
-    await web3.eth.net.isListening();
-  } catch (error) {
-    try {
-      // Attempt to connect using RPC_ENDPOINT 2
-      web3 = await new Web3(
-        new Web3.providers.HttpProvider(process.env.RPC_ENDPOINT_2)
-      );
-    } catch (error) {
-      console.error('Error connecting to RPC_ENDPOINT', error.message);
-      // Handle further fallbacks or error scenarios if needed
-    }
-  }
-
-      // const { newOwnerAddress } = req.body;
-  try {
-    // Extract new wallet address from request body
-    const assignRole = 1;
-    const newAddress = req.body.address;
-
-    // Validate Ethereum address format
-    if (!web3.utils.isAddress(newAddress)) {
-      return res.status(400).json({ message: "Invalid Ethereum address format" });
-    }
-
-    var contract = await web3i();
-    if(contract === false) {
-      return res.status(400).json({ status: "FAILED", message: "Invalid RPC Endpoint" });
-    }
-
-    if(assignRole == 0 || assignRole == 1 ){
-
-      const assigningRole = (assignRole == 0) ? process.env.ADMIN_ROLE : process.env.ISSUER_ROLE;
-
-      // Blockchain processing.
-      const response = await contract.methods.hasRole(assigningRole, newAddress).call();
-      
-      if(response === true){
-        // Simulation failed, send failure response
-        return res.status(400).json({ status: "FAILED", message: "Address Existed in the Blockchain" });
-      } else if(response === false) {
-        // Simulate grant Admin role
-        const simulateGrantRole = await simulateRoleToAddress("grant", assigningRole, newAddress);
-
-      // If simulation successful, proceed to grant role to the Address
-      if (simulateGrantRole) {
-
-        // Prepare transaction to add trusted owner
-        const tx = contract.methods.grantRole(assigningRole ,newAddress);
-
-        // Confirm transaction
-        const hash = await confirm(tx);
-
-        const messageInfo = (assignRole == 0) ? "Admin Role Granted" : "Issuer Role Granted";
-
-        // Prepare success response
-        const responseMessage = {
-          status: "SUCCESS",
-          message: messageInfo,
-          details: `https://${process.env.NETWORK}.com/tx/${hash}`
-        };
-
-        // Send success response
-        res.status(200).json(responseMessage);
-      } else {
-        // Simulation failed, send failure response
-        return res.status(400).json({ status: "FAILED", message: "Simulation failed" });
-      }
-
-      } else {
-        return res.status(500).json({ status: "FAILED", message: "Internal Server Error" });
-      }
-
-    } else{
-      return res.status(400).json({ status: "FAILED", message: "Invalid Role assigned" });
-    }
-
-  } catch (error) {
-    // Internal server error occurred, send failure response
-    console.error(error);
-    res.status(500).json({ message: "Internal Server Error" });
-  }
-};
-
-/**
- * API to Revoke Issuer/Owner Role from the Address.
- *
- * @param {Object} req - Express request object.
- * @param {Object} res - Express response object.
- */
-const removeTrustedOwner = async (req, res) => {
-   // Create a new instance of Web3 and connect to the RPC endpoint
-   let web3;
-   try {
-     // Attempt to connect using RPC_ENDPOINT 1
-     web3 = await new Web3(
-       new Web3.providers.HttpProvider(process.env.RPC_ENDPOINT_1)
-     );
-     // Check for the Active web3 connection
-     await web3.eth.net.isListening();
-   } catch (error) {
-     try {
-       // Attempt to connect using RPC_ENDPOINT 2
-       web3 = await new Web3(
-         new Web3.providers.HttpProvider(process.env.RPC_ENDPOINT_2)
-       );
-     } catch (error) {
-       console.error('Error connecting to RPC_ENDPOINT', error.message);
-       // Handle further fallbacks or error scenarios if needed
-     }
-   }
-
-    // const { newOwnerAddress } = req.body;
-try {
-  // Extract new wallet address from request body
-  const assignRole = 1;
-  const newAddress = req.body.address;
-
-  // Validate Ethereum address format
-  if (!web3.utils.isAddress(newAddress)) {
-    return res.status(400).json({ status: "FAILED", message: "Invalid Ethereum address format" });
-  }
-
-  var contract = await web3i();
-  if(contract === false) {
-    return res.status(400).json({ status: "FAILED", message: "Invalid RPC Endpoint" });
-  }
-
-  if(assignRole == 0 || assignRole == 1 ){
-
-    const assigningRole = (assignRole == 0) ? process.env.ADMIN_ROLE : process.env.ISSUER_ROLE;
-
-    // Blockchain processing.
-    const response = await contract.methods.hasRole(assigningRole, newAddress).call();
-    console.log("The role response", response);
-    
-    if(response === false){
-      // Simulation failed, send failure response
-      return res.status(400).json({ status: "FAILED", message: "Address Doesn't Existed in the Blockchain" });
-    } else if(response === true) {
-      // Simulate grant Admin role
-      const simulateGrantRole = await simulateRoleToAddress("revoke", assigningRole, newAddress);
-
-    // If simulation successful, proceed to grant role to the Address
-    if (simulateGrantRole) {
-
-      // Prepare transaction to add trusted owner
-      const tx = contract.methods.revokeRole(assigningRole ,newAddress);
-
-      // Confirm transaction
-      const hash = await confirm(tx);
-
-      const messageInfo = (assignRole == 0) ? "Admin Role Revoked" : "Issuer Role Revoked";
-
-      // Prepare success response
-      const responseMessage = {
-        status: "SUCCESS",
-        message: messageInfo,
-        details: `https://${process.env.NETWORK}.com/tx/${hash}`
-      };
-
-      // Send success response
-      res.status(200).json(responseMessage);
-    } else {
-      // Simulation failed, send failure response
-      return res.status(400).json({ status: "FAILED", message: "Simulation failed" });
-    }
-
-    } else {
-      return res.status(500).json({ status: "FAILED", message: "Internal Server Error" });
-    }
-
-  } else{
-    return res.status(400).json({ status: "FAILED", message: "Invalid Role assigned" });
-  }
-
-} catch (error) {
-  // Internal server error occurred, send failure response
-  console.error(error);
-  res.status(500).json({ message: "Internal Server Error" });
-}
-};
-
-/**
- * API to Check the balance of an Ethereum account address.
- *
- * @param {Object} req - Express request object.
- * @param {Object} res - Express response object.
- */
-const checkBalance = async (req, res) => {
-   // Create a new instance of Web3 and connect to the RPC endpoint
-   let web3;
-   try {
-     // Attempt to connect using RPC_ENDPOINT 1
-     web3 = await new Web3(
-       new Web3.providers.HttpProvider(process.env.RPC_ENDPOINT_1)
-     );
-     // Check for the Active web3 connection
-     await web3.eth.net.isListening();
-   } catch (error) {
-     try {
-       // Attempt to connect using RPC_ENDPOINT 2
-       web3 = await new Web3(
-         new Web3.providers.HttpProvider(process.env.RPC_ENDPOINT_2)
-       );
-     } catch (error) {
-       console.error('Error connecting to RPC_ENDPOINT', error.message);
-       // Handle further fallbacks or error scenarios if needed
-     }
-   }
-  try {
-      // Extract the target address from the query parameter
-      const targetAddress = req.query.address;
-
-      // Check if the target address is a valid Ethereum address
-      if (!web3.utils.isAddress(targetAddress)) {
-          return res.status(400).json({ message: "Invalid Ethereum address format" });
-      }
-
-    // Get the balance of the target address in Wei
-    const balanceWei = await web3.eth.getBalance(targetAddress);
-
-    // Convert balance from Wei to Ether
-    const balanceEther = web3.utils.fromWei(balanceWei, 'ether');
-    
-    // Convert balanceEther to fixed number of decimals (e.g., 2 decimals)
-    const fixedDecimals = parseFloat(balanceEther).toFixed(3);
-
-    // Prepare balance response
-    const balanceResponse = {
-          message: "Balance check successful",
-          balance: fixedDecimals,
-      };
-
-      // Respond with the balance information
-      res.status(200).json(balanceResponse);
-  } catch (error) {
-      // Handle errors
-      console.error(error);
-      res.status(500).json({ message: "Internal Server Error" });
-  }
-};
-
-<<<<<<< HEAD
-async function uploadFileToS3(req, res) {
-  const file = req.file;
-  const filePath = file.path;
-
-  const bucketName = process.env.BUCKET_NAME;
-  const keyName = file.originalname;
-
-  const s3 = new AWS.S3();
-  const fileStream = fs.createReadStream(filePath);
-
-  const uploadParams = {
-    Bucket: bucketName,
-    Key: keyName,
-    Body: fileStream
-  };
-
-  try {
-    const data = await s3.upload(uploadParams).promise();
-    console.log('File uploaded successfully to', data.Location);
-    res.status(200).send({status: "SUCCESS", message: 'File uploaded successfully', fileUrl: data.Location });
-  } catch (err) {
-    console.error('Error uploading file:', err);
-    res.status(500).send({status: "FAILED", error: 'An error occurred while uploading the file' });
-  }
-}
-const verifyCombined = async (req, res) => {
-
-// Extracting file path from the request
-const id = req.body.id;
-const dbStaus = await isDBConnected();
-if(id){
- // Send success response
- var responseMessage = `The input id is : ${id}`;
- return res.status(200).json({status: "SUCCESS", message: "Valid Certification", details: responseMessage});
-} else {
-  return res.status(400).json({ status: "FAILED", message: "Invalid Certification ID or PDF" });
-}
-};
-=======
->>>>>>> be6485f8
-
-async function uploadFileToS3(req, res) {
-  const file = req.file;
-  const filePath = file.path;
-
-  const bucketName = process.env.BUCKET_NAME;
-  const keyName = file.originalname;
-
-  const s3 = new AWS.S3();
-  const fileStream = fs.createReadStream(filePath);
-
-  const uploadParams = {
-    Bucket: bucketName,
-    Key: keyName,
-    Body: fileStream
-  };
-
-  try {
-    const data = await s3.upload(uploadParams).promise();
-    console.log('File uploaded successfully to', data.Location);
-    res.status(200).send({status: "SUCCESS", message: 'File uploaded successfully', fileUrl: data.Location });
-  } catch (err) {
-    console.error('Error uploading file:', err);
-    res.status(500).send({status: "FAILED", error: 'An error occurred while uploading the file' });
-  }
-}
-
-module.exports = {
-  // Function to issue a PDF certificate
-  issuePdf,
-
-  // Function to issue a certificate
-  issue,
-
-  // Function to issue a Batch of certificates
-  batchCertificateIssue,
-
-  // Function to generate a Polygon link for a certificate
-  polygonLink,
-
-  // Function to verify a certificate with a PDF QR code
-  verify,
-
-  // Function to verify a certificate with an ID
-  verifyWithId,
-
-  // Function to verify a Batch certificate with an ID
-  verifyBatchCertificate,
-
-  // Function to verify a Single/Batch certification with an ID
-  verifyCertificationId,
-
-  // Function to handle admin signup
-  signup,
-
-  // Function to handle admin login
-  login,
-
-  // Function to handle admin logout
-  logout,
-
-  // Function to reset admin password
-  resetPassword,
-
-  // Function to get all issuers (users)
-  getAllIssuers,
-
-  // Function to Approve or Reject the Issuer
-  validateIssuer,
-
-  // Function to grant role to an address
-  addTrustedOwner,
-
-  // Function to revoke role from the address
-  removeTrustedOwner,
-
-  // Function to check the balance of an Ethereum address
-  checkBalance,
-
-  // Function to fetch issuer details
-  getIssuerByEmail,
-
-  // Function to decode a certificate
-  decodeCertificate,
-  uploadFileToS3
-};
+// Load environment variables from .env file
+require('dotenv').config();
+
+// Import required modules
+const express = require("express");
+const app = express(); // Create an instance of the Express application
+const path = require("path");
+const QRCode = require("qrcode");
+const fs = require("fs");
+const AWS = require('../config/aws-config');
+const _fs = require("fs-extra");
+const { StandardMerkleTree } = require("@openzeppelin/merkle-tree");
+
+// Import custom cryptoFunction module for encryption and decryption
+const { decryptData, generateEncryptedUrl } = require("../common/cryptoFunction");
+// Import custom authUtils module for JWT token generation
+const { generateJwtToken } = require("../common/authUtils");
+
+// Import Web3 library for interacting with the Ethereum blockchain
+const Web3 = require('web3');
+
+// Import MongoDB models
+const { Admin, User, Issues, BatchIssues } = require("../config/schema");
+
+// Import bcrypt for hashing passwords
+const bcrypt = require("bcrypt");
+
+// Parse environment variables for password length constraints
+const min_length = parseInt(process.env.MIN_LENGTH);
+const max_length = parseInt(process.env.MAX_LENGTH);
+
+// Importing functions from a custom module
+const {
+  fetchExcelRecord,
+  insertCertificateData, // Function to insert certificate data into the database
+  insertBatchCertificateData, // Function to insert Batch certificate data into the database
+  findRepetitiveIdNumbers,
+  extractQRCodeDataFromPDF, // Function to extract QR code data from a PDF file
+  addLinkToPdf, // Function to add a link to a PDF file
+  verifyPDFDimensions,
+  calculateHash, // Function to calculate the hash of a file
+  web3i, // Instance of Web3 for interacting with Ethereum
+  confirm, // Function to confirm a certificate
+  simulateIssueCertificate, // Function to simulate issuing a certificate
+  simulateIssueBatchCertificates, // Function to simulate issuing a Batch of certificate
+  simulateRoleToAddress, // Function to simulate a grant / revoke role to an address
+  cleanUploadFolder, // Function to clean up the upload folder
+  isDBConnected, // Function to check if the database connection is established
+  sendEmail, // Function to send an email on approved
+  rejectEmail // Function to send an email on rejected
+} = require('../model/tasks'); // Importing functions from the '../model/tasks' module
+
+let linkUrl; // Variable to store a link URL
+let detailsQR; // Variable to store details of a QR code
+
+
+app.use("/uploads", express.static(path.join(__dirname, "uploads")));
+ 
+/**
+ * API call for Certificate issue with pdf template.
+ *
+ * @param {Object} req - Express request object.
+ * @param {Object} res - Express response object.
+ */
+const issuePdf = async (req, res) => {
+  // Extracting required data from the request body
+  const email = req.body.email;
+  const Certificate_Number = req.body.certificateNumber;
+  const name = req.body.name;
+  const courseName = req.body.course;
+  const Grant_Date = req.body.grantDate;
+  const Expiration_Date = req.body.expirationDate;
+
+  // Check if user with provided email exists
+  const idExist = await User.findOne({ email });
+  // Check if certificate number already exists
+  const isNumberExist = await Issues.findOne({ certificateNumber: Certificate_Number });
+  // Check if certificate number already exists in the Batch
+  const isNumberExistInBatch = await BatchIssues.findOne({ certificateNumber: Certificate_Number });
+
+  // const tempData = await verifyPDFDimensions(req.file.path);
+
+  var _result = '';
+  const templateData = await verifyPDFDimensions(req.file.path)
+  .then(result => {
+    // console.log("Verification result:", result);
+    _result = result;
+  })
+  .catch(error => {
+    console.error("Error during verification:", error);
+  });
+  // console.log("the file path", _result);
+  // Validation checks for request data
+  if (
+    (!idExist || idExist.status !== 1)|| // User does not exist
+    !_result||
+    isNumberExist || // Certificate number already exists 
+    isNumberExistInBatch || // Certificate number already exists in Batch
+    !Certificate_Number || // Missing certificate number
+    !name || // Missing name
+    !courseName || // Missing course name
+    !Grant_Date || // Missing grant date
+    !Expiration_Date || // Missing expiration date
+    [Certificate_Number, name, courseName, Grant_Date, Expiration_Date].some(value => typeof value !== 'string' || value == 'string') || // Some values are not strings
+    Certificate_Number.length > max_length || // Certificate number exceeds maximum length
+    Certificate_Number.length < min_length // Certificate number is shorter than minimum length
+  ) {
+    // res.status(400).json({ message: "Please provide valid details" });
+    let errorMessage = "Please provide valid details";
+    
+    // Check for specific error conditions and update the error message accordingly
+    if (isNumberExist || isNumberExistInBatch) {
+      errorMessage = "Certification number already exists";
+    }else if (!Certificate_Number) {
+      errorMessage = "Certification number is required";
+    } else if (Certificate_Number.length > max_length) {
+      errorMessage = `Certification number should be less than ${max_length} characters`;
+    } else if (Certificate_Number.length < min_length) {
+      errorMessage = `Certification number should be at least ${min_length} characters`;
+    } else if (!idExist) {
+      errorMessage = `Invalid Issuer Email`;
+    } else if(idExist.status !== 1) {
+      errorMessage = `Unauthorised Issuer Email`;
+    } else if(!_result) {
+      errorMessage = `Invalid PDF (Certification Template) measurements`;
+      await cleanUploadFolder();
+  }
+
+    // Respond with error message
+    res.status(400).json({ message: errorMessage });
+    return;
+  } else {
+    // If validation passes, proceed with certificate issuance
+    const fields = {
+    Certificate_Number: req.body.certificateNumber,
+    name: req.body.name,
+    courseName: req.body.course,
+    Grant_Date: req.body.grantDate,
+    Expiration_Date: req.body.expirationDate,
+  };
+  const hashedFields = {};
+  for (const field in fields) {
+    hashedFields[field] = calculateHash(fields[field]);
+  }
+  const combinedHash = calculateHash(JSON.stringify(hashedFields));
+
+  //Blockchain processing.
+  const contract = await web3i();    
+
+      // Verify certificate on blockchain
+      const isPaused = await contract.methods.paused().call();
+      const issuerAuthorized = await contract.methods.hasRole(process.env.ISSUER_ROLE, idExist.id).call();
+      const val = await contract.methods.verifyCertificateById(Certificate_Number).call();
+
+      if (
+        val === true || 
+        isPaused === true
+        ) {
+        // Certificate already issued / contract paused
+        var messageContent = "Certification already issued";
+        if(isPaused === true) {
+          messageContent = "Operation restricted by the Blockchain";
+        // } else if (issuerAuthorized === false) {
+        //   messageContent = "Unauthorized Issuer to perform operation in Blockchain";
+        }
+        res.status(400).json({ message: messageContent });
+      } 
+      else {
+        // Simulate issuing the certificate
+        const simulateIssue = await simulateIssueCertificate(Certificate_Number, combinedHash);
+      if (simulateIssue) { 
+        // If simulation successful, issue the certificate on blockchain
+        const tx = contract.methods.issueCertificate(
+          fields.Certificate_Number,
+          combinedHash
+        );
+        const hash = await confirm(tx);
+
+      // Generate link URL for the certificate on blockchain
+      const linkUrl = `https://${process.env.NETWORK}.com/tx/${hash}`;
+
+      // Generate encrypted URL with certificate data
+      const dataWithLink = {
+        ...fields,polygonLink:linkUrl
+              }
+      const urlLink = generateEncryptedUrl(dataWithLink);
+      const legacyQR = false;
+
+      let qrCodeData = '';
+      if (legacyQR) {
+          // Include additional data in QR code
+          qrCodeData = `Verify On Blockchain: ${linkUrl},
+          Certification Number: ${Certificate_Number},
+          Name: ${name},
+          Certification Name: ${courseName},
+          Grant Date: ${Grant_Date},
+          Expiration Date: ${Expiration_Date}`;
+              
+      } else {
+          // Directly include the URL in QR code
+          qrCodeData = urlLink;
+      }
+
+      const qrCodeImage = await QRCode.toDataURL(qrCodeData, {
+        errorCorrectionLevel: "H", width: 450, height: 450
+      });
+
+        file = req.file.path;
+        const outputPdf = `${fields.Certificate_Number}${name}.pdf`;
+       
+        // Add link and QR code to the PDF file
+        const opdf = await addLinkToPdf(
+          // __dirname + "/" + file,
+          path.join(__dirname, '..', file),
+          outputPdf,
+          linkUrl,
+          qrCodeImage,
+          combinedHash
+        );
+    
+        // Read the generated PDF file
+        const fileBuffer = fs.readFileSync(outputPdf);
+
+        try {
+          // Check mongoose connection
+          const dbState = await isDBConnected();
+          if (dbState === false) {
+            console.error("Database connection is not ready");
+          } else {
+            console.log("Database connection is ready");
+          }
+
+          // Insert certificate data into database
+          const id = idExist.id;
+          const certificateData = {
+            id,
+            transactionHash: hash,
+            certificateHash: combinedHash,
+            certificateNumber: fields.Certificate_Number,
+            name: fields.name,
+            course: fields.courseName,
+            grantDate: fields.Grant_Date,
+            expirationDate: fields.Expiration_Date
+          };
+          await insertCertificateData(certificateData);
+      
+          // Set response headers for PDF download
+          const certificateName = `${fields.Certificate_Number}_certificate.pdf`;
+
+          res.set({
+            "Content-Type": "application/pdf",
+            "Content-Disposition": `attachment; filename="${certificateName}"`,
+          });
+          res.send(fileBuffer);
+
+          // Delete files
+          if (fs.existsSync(outputPdf)) {
+            // Delete the specified file
+            fs.unlinkSync(outputPdf);
+          } 
+          
+          // Always delete the temporary file (if it exists)
+          if (fs.existsSync(file)) {
+            fs.unlinkSync(file);
+          }
+
+          await cleanUploadFolder();
+          
+        }catch (error) {
+          // Handle mongoose connection error (log it, throw an error, etc.)
+          console.error("Internal server error", error);
+        }
+                
+      }
+      else {
+        // Simulation for issuing certificate failed
+        res.status(400).json({ message: "Simulation for the IssueCertificate failed" });
+      }
+    }
+  }
+};
+
+
+/**
+ * API call for Certificate issue without pdf template.
+ *
+ * @param {Object} req - Express request object.
+ * @param {Object} res - Express response object.
+ */
+const issue = async (req, res) => {
+  // Extracting required data from the request body
+  const email = req.body.email;
+  const Certificate_Number = req.body.certificateNumber;
+  const name = req.body.name;
+  const courseName = req.body.course;
+  const Grant_Date = req.body.grantDate;
+  const Expiration_Date = req.body.expirationDate;
+
+  // Check if user with provided email exists
+  const idExist = await User.findOne({ email });
+  // Check if certificate number already exists
+  const isNumberExist = await Issues.findOne({certificateNumber: Certificate_Number});
+  // Check if certificate number already exists in the Batch
+  const isNumberExistInBatch = await BatchIssues.findOne({ certificateNumber: Certificate_Number });
+
+  // Validation checks for request data
+  if (
+    (!idExist || idExist.status !== 1)|| // User does not exist
+    // !idExist || // User does not exist
+    isNumberExist || // Certificate number already exists 
+    isNumberExistInBatch || // Certificate number already exists in Batch
+    !Certificate_Number || // Missing certificate number
+    !name || // Missing name
+    !courseName || // Missing course name
+    !Grant_Date || // Missing grant date
+    !Expiration_Date || // Missing expiration date
+    [Certificate_Number, name, courseName, Grant_Date, Expiration_Date].some(value => typeof value !== 'string' || value == 'string') || // Some values are not strings
+    Certificate_Number.length > max_length || // Certificate number exceeds maximum length
+    Certificate_Number.length < min_length // Certificate number is shorter than minimum length
+  ) {
+    // Prepare error message
+      let errorMessage = "Please provide valid details";
+    
+      // Check for specific error conditions and update the error message accordingly
+      if (isNumberExist || isNumberExistInBatch) {
+          errorMessage = "Certification number already exists";
+      } else if (!Certificate_Number) {
+          errorMessage = "Certification number is required";
+      } else if (Certificate_Number.length > max_length) {
+          errorMessage = `Certification number should be less than ${max_length} characters`;
+      } else if (Certificate_Number.length < min_length) {
+          errorMessage = `Certification number should be at least ${min_length} characters`;
+      } else if(!idExist) {
+          errorMessage = `Invalid Issuer Email`;
+      } else if(idExist.status !== 1) {
+        errorMessage = `Unauthorised Issuer Email`;
+    }
+
+      // Respond with error message
+      res.status(400).json({ message: errorMessage });
+      return;
+  } else {
+    try {
+      // Prepare fields for the certificate
+      const fields = {
+        Certificate_Number: Certificate_Number,
+        name: name,
+        courseName: courseName,
+        Grant_Date: Grant_Date,
+        Expiration_Date: Expiration_Date,
+      };
+      // Hash sensitive fields
+      const hashedFields = {};
+      for (const field in fields) {
+        hashedFields[field] = calculateHash(fields[field]);
+      }
+      const combinedHash = calculateHash(JSON.stringify(hashedFields));
+
+      // Blockchain processing.
+      const contract = await web3i();
+
+      // Verify certificate on blockchain
+      const isPaused = await contract.methods.paused().call();
+      const issuerAuthorized = await contract.methods.hasRole(process.env.ISSUER_ROLE, idExist.id).call();
+      const val = await contract.methods.verifyCertificateById(Certificate_Number).call();
+
+      if (
+        val === true || 
+        isPaused === true
+        ) {
+        // Certificate already issued / contract paused
+        var messageContent = "Certification already issued";
+        if(isPaused === true) {
+          messageContent = "Operation restricted by the Blockchain";
+        // } else if (issuerAuthorized === false) {
+        //   messageContent = "Unauthorized Issuer to perform operation in Blockchain";
+        }
+        res.status(400).json({ message: messageContent });
+      }else {
+        // Simulate issuing the certificate
+        const simulateIssue = await simulateIssueCertificate(Certificate_Number, combinedHash);
+        if (simulateIssue) {
+          // If simulation successful, issue the certificate on blockchain
+          const tx = contract.methods.issueCertificate(
+            Certificate_Number,
+            combinedHash
+          );
+
+          hash = await confirm(tx);
+
+      // Generate link URL for the certificate on blockchain
+      const polygonLink = `https://${process.env.NETWORK}.com/tx/${hash}`;
+
+      // Generate encrypted URL with certificate data
+      const dataWithLink = {...fields,polygonLink:polygonLink}
+      const urlLink = generateEncryptedUrl(dataWithLink);
+
+      // Generate QR code based on the URL
+      const legacyQR = false;
+      let qrCodeData = '';
+      if (legacyQR) {
+          // Include additional data in QR code
+          qrCodeData = `Verify On Blockchain: ${polygonLink},
+          Certification Number: ${Certificate_Number},
+          Name: ${name},
+          Certification Name: ${courseName},
+          Grant Date: ${Grant_Date},
+          Expiration Date: ${Expiration_Date}`;
+              
+      } else {
+          // Directly include the URL in QR code
+          qrCodeData = urlLink;
+      }
+
+      const qrCodeImage = await QRCode.toDataURL(qrCodeData, {
+        errorCorrectionLevel: "H",
+        width: 450, // Adjust the width as needed
+        height: 450, // Adjust the height as needed
+      });
+
+
+        try {
+          // Check mongoose connection
+          const dbState = await isDBConnected();
+          if (dbState === false) {
+            console.error("Database connection is not ready");
+          } else {
+            console.log("Database connection is ready");
+          }
+
+          const id = idExist.id;
+
+          var certificateData = {
+            id,
+            transactionHash: hash,
+            certificateHash: combinedHash,
+            certificateNumber: Certificate_Number,
+            name: name,
+            course: courseName,
+            grantDate: Grant_Date,
+            expirationDate: Expiration_Date
+          };
+
+          // Insert certificate data into database
+          await insertCertificateData(certificateData);
+
+          }catch (error) {
+          // Handle mongoose connection error (log it, throw an error, etc.)
+          console.error("Internal server error", error);
+        }
+
+        // Respond with success message and certificate details
+          res.status(200).json({
+            message: "Certificate issued successfully",
+            qrCodeImage: qrCodeImage,
+            polygonLink: polygonLink,
+            details: certificateData,
+          });
+        }
+        else {
+          // Simulation for issuing certificate failed
+          res.status(400).json({ message: "Simulation for the IssueCertificate failed" });
+        }
+      }
+
+    } catch (error) {
+       // Internal server error
+      console.error(error);
+      res.status(500).json({ message: "Internal Server Error" });
+    }
+  }
+};
+
+/**
+ * API call for Batch Certificates issue.
+ *
+ * @param {Object} req - Express request object.
+ * @param {Object} res - Express response object.
+ */
+const batchCertificateIssue = async (req, res) => {
+  const email = req.body.email;
+  
+  file = req.file.path;
+
+  const idExist = await User.findOne({ email });
+
+  var filePath = req.file.path;
+
+  // Fetch the records from the Excel file
+  const excelData = await fetchExcelRecord(filePath);
+
+  await _fs.remove(filePath);
+
+    if (
+      // (!idExist || idExist.status !== 1)|| // User does not exist
+      !idExist || 
+      !req.file || 
+      !req.file.filename || 
+      req.file.filename === 'undefined' || 
+      excelData.response === false) {
+  
+    let errorMessage = "Please provide valid details";
+    if(!idExist){
+      errorMessage = "Invalid Issuer";
+    }
+    else if(excelData.response == false){
+      errorMessage =  excelData.message;
+    // } else if(idExist.status !== 1) {
+    //   errorMessage = `Unauthorised Issuer Email`;
+    } 
+    
+
+    res.status(400).json({ status: "FAILED", message: errorMessage });
+    return;
+    
+  } else {
+
+    // console.log("The certificates details", excelData.message[0]);
+
+    // Batch Certification Formated Details
+    const rawBatchData = excelData.message[0];
+    // Certification count
+    const certificatesCount = excelData.message[1];
+    // certification unformated details
+    const batchData = excelData.message[2];
+
+    const certificationIDs = rawBatchData.map(item => item.certificationID);
+
+    // Initialize an empty list to store matching IDs
+    const matchingIDs = [];
+
+    const repetitiveNumbers = await findRepetitiveIdNumbers(certificationIDs);
+
+    if(repetitiveNumbers.length > 0){
+      res.status(400).json({ status: "FAILED", message: "Excel file has Repetition in Certification IDs", Details: repetitiveNumbers });
+      return;
+    }
+
+    // Assuming BatchIssues is your MongoDB model
+    for (const id of certificationIDs) {
+      const issueExist = await Issues.findOne({ certificateNumber: id });
+      const _issueExist = await BatchIssues.findOne({ certificateNumber: id });
+      if (issueExist || _issueExist) {
+        matchingIDs.push(id);
+      }
+    }
+
+    if(matchingIDs.length>0){
+
+      res.status(400).json({ status: "FAILED", message: "Excel file has Existing Certification IDs", Details: matchingIDs });
+      return;
+    } 
+
+    const hashedBatchData = batchData.map(data => {
+      // Convert data to string and calculate hash
+      const dataString = data.map(item => item.toString()).join('');
+      const _hash = calculateHash(dataString);
+      return _hash;
+    });
+  
+  // // Format as arrays with corresponding elements using a loop
+  const values = [];
+  for (let i = 0; i < certificatesCount; i++) {
+      values.push([hashedBatchData[i]]);
+  }
+
+  try {
+
+      // Blockchain processing.
+      const contract = await web3i();
+
+      // Verify on blockchain
+      const isPaused = await contract.methods.paused().call();
+      const issuerAuthorized = await contract.methods.hasRole(process.env.ISSUER_ROLE, idExist.id).call();
+    
+      if (isPaused === true) {
+        // Certificate contract paused
+        var messageContent = "Operation restricted by the Blockchain";
+
+        // if(issuerAuthorized === flase) {
+        //   messageContent = "Unauthorized Issuer to perform operation in Blockchain";
+        // }
+        
+        res.status(400).json({ message: messageContent});
+      } 
+      
+      // Generate the Merkle tree
+      const tree = StandardMerkleTree.of(values, ['string']);
+
+      const batchNumber = await contract.methods.getRootLength().call();
+      const allocateBatchId = parseInt(batchNumber) + 1;
+      // const allocateBatchId = 1;
+            
+      const simulateIssue = await simulateIssueBatchCertificates(tree.root);
+          
+      if (simulateIssue) {
+        const tx = contract.methods.issueBatchOfCertificates(
+          tree.root
+      );
+      
+        hash = await confirm(tx);
+
+        const polygonLink = `https://${process.env.NETWORK}.com/tx/${hash}`;
+        
+        // const polygonLink = `polygon`;
+
+      try {
+        // Check mongoose connection
+        const dbState = await isDBConnected();
+        if (dbState === false) {
+          console.error("Database connection is not ready");
+        } else {
+          console.log("Database connection is ready");
+          }
+          
+          var batchDetails = [];
+          var batchDetailsWithQR = [];
+          for (var i = 0; i < certificatesCount; i++) {
+            var _proof = tree.getProof(i);
+            batchDetails[i] = {
+                  id: idExist.id,
+                  batchId: allocateBatchId,
+                  proofHash: _proof,
+                  transactionHash: hash,
+                  certificateHash: hashedBatchData[i],
+                  certificateNumber: rawBatchData[i].certificationID,
+                  name: rawBatchData[i].name,
+                  course: rawBatchData[i].certificationName,
+                  grantDate: rawBatchData[i].grantDate,
+                  expirationDate: rawBatchData[i].expirationDate
+              }
+
+              let _fields = {
+                Certificate_Number: rawBatchData[i].certificationID,
+                name: rawBatchData[i].name,
+                courseName: rawBatchData[i].certificationName,
+                Grant_Date: rawBatchData[i].grantDate,
+                Expiration_Date: rawBatchData[i].expirationDate,
+                polygonLink
+              }
+
+              let encryptLink = await generateEncryptedUrl(_fields);
+
+              let qrCodeImage = await QRCode.toDataURL(encryptLink, {
+                errorCorrectionLevel: "H",
+                width: 450, // Adjust the width as needed
+                height: 450, // Adjust the height as needed
+              });
+
+              batchDetailsWithQR[i] = {
+                id: idExist.id,
+                batchId: allocateBatchId,
+                transactionHash: hash,
+                certificateHash: hashedBatchData[i],
+                certificateNumber: rawBatchData[i].certificationID,
+                name: rawBatchData[i].name,
+                course: rawBatchData[i].certificationName,
+                grantDate: rawBatchData[i].grantDate,
+                expirationDate: rawBatchData[i].expirationDate,
+                qrImage: qrCodeImage
+            }
+              
+            // console.log("Batch Certificate Details", batchDetailsWithQR[i]);
+              await insertBatchCertificateData(batchDetails[i]);
+        }
+        console.log("Data inserted");
+
+        res.status(200).json({
+          status: "SUCCESS",
+          message: "Batch of Certifications issued successfully",
+          polygonLink: polygonLink,
+          details: batchDetailsWithQR,
+        });
+
+        await cleanUploadFolder();
+
+        } catch (error) {
+        // Handle mongoose connection error (log it, throw an error, etc.)
+        console.error("Internal server error", error);
+      }
+      }
+      else {
+        res.status(400).json({ status: "FAILED", message: "Simulation failed for issue BatchCertifications" });
+      }
+
+  } catch (error) {
+      console.error('Error:', error);
+      return res.status(500).json({ status: 'FAILED', error: 'Internal Server Error.' });
+  }
+}
+};
+
+/**
+ * Define a route that takes a hash parameter.
+ *
+ * @param {Object} req - Express request object.
+ * @param {Object} res - Express response object.
+ */
+const polygonLink = async (req, res) => {
+  res.json({ linkUrl });
+};
+
+/**
+ * Verify Certification page with PDF QR - Blockchain URL.
+ *
+ * @param {Object} req - Express request object.
+ * @param {Object} res - Express response object.
+ */
+const verify = async (req, res) => {
+  // Extracting file path from the request
+  file = req.file.path;
+
+  try {
+    // Extract QR code data from the PDF file
+    const certificateData = await extractQRCodeDataFromPDF(file);
+
+    // Extract blockchain URL from the certificate data
+    const blockchainUrl = certificateData["Polygon URL"];
+
+    // Check if a blockchain URL exists and is valid
+    if (blockchainUrl && blockchainUrl.length > 0) {
+      // Respond with success status and certificate details
+      res.status(200).json({ status: "SUCCESS", message: "Certification is valid", Details: certificateData });
+    } else {
+      // Respond with failure status if no valid blockchain URL is found
+      res.status(400).json({ status: "FAILED", message: "Certification is not valid" });
+    }
+  } catch (error) {
+    // If an error occurs during verification, respond with failure status
+    const verificationResponse = {
+      message: "Certificate is not valid"
+    };
+
+    res.status(400).json(verificationResponse);
+  }
+  
+  // Delete the uploaded file after verification
+  if (fs.existsSync(file)) {
+     fs.unlinkSync(file);
+  }
+
+  // Clean up the upload folder
+  await cleanUploadFolder();
+};
+
+/**
+ * Verify certificate with ID - Blockchain URL.
+ *
+ * @param {Object} req - Express request object.
+ * @param {Object} res - Express response object.
+ */
+const verifyWithId = async (req, res) => {
+  inputId = req.body.id;
+
+  try {
+    // Blockchain processing.
+    const contract = await web3i();
+    const response = await contract.methods.verifyCertificateById(inputId).call();
+
+    if (response === true) {
+      const certificateNumber = inputId;
+    try {
+          // Check mongoose connection
+          const dbState = await isDBConnected();
+          if (dbState === false) {
+            console.error("Database connection is not ready");
+          } else {
+            console.log("Database connection is ready");
+          }
+      var certificateExist = await Issues.findOne({ certificateNumber });
+
+      const verificationResponse = {
+        status: "SUCCESS",
+        message: "Valid Certification",
+        details: (certificateExist) ? certificateExist : certificateNumber
+      };
+      res.status(200).json(verificationResponse);
+      
+      }catch (error) {
+          console.error("Internal server error", error);
+      }
+    } else {
+      res.status(400).json({ status: "FAILED", message: "Certification doesn't exist" });
+    }
+  } catch (error) {
+    res.status(500).json({
+      status: "FAILED",
+      message: "Internal Server error",
+    });
+  } 
+
+};
+
+/**
+ * Handles the decoding of a certificate from an encrypted link.
+ *
+ * @param {Object} req - Express request object.
+ * @param {Object} res - Express response object.
+ */
+const decodeCertificate = async (req, res) => {
+  try {
+      // Extract encrypted link from the request body
+      const encryptedData = req.body.encryptedData;
+      const iv = req.body.iv;
+
+      // Decrypt the link
+      const decryptedData = decryptData(encryptedData, iv);
+      
+      const originalData = JSON.parse(decryptedData);
+      let isValid = false;
+      let parsedData;
+      if(originalData !== null){
+     parsedData = {
+          "Certificate Number": originalData.Certificate_Number || "",
+          "Course Name": originalData.courseName || "",
+          "Expiration Date": originalData.Expiration_Date || "",
+          "Grant Date": originalData.Grant_Date || "",
+          "Name": originalData.name || "",
+          "Polygon URL": originalData.polygonLink || ""
+        };
+        isValid = true
+      }
+        
+
+      // Respond with the verification status and decrypted data if valid
+      if (isValid) {
+          res.status(200).json({ status: "PASSED", message: "Verified", data: parsedData });
+      } else {
+          res.status(200).json({ status: "FAILED", message: "Not Verified" });
+      }
+  } catch (error) {
+      // Handle errors and send an appropriate response
+      console.error(error);
+      res.status(500).json({ message: "Internal Server Error" });
+  }
+};
+
+/**
+ * API call for Batch Certificates verify with Certification ID.
+ *
+ * @param {Object} req - Express request object.
+ * @param {Object} res - Express response object.
+ */
+const verifyBatchCertificate = async (req, res) => {
+
+  const { id } = req.body;
+  try {
+    // const tree = StandardMerkleTree.load(JSON.parse(fs.readFileSync('tree.json', 'utf8')));
+    const issueExist = await BatchIssues.findOne({ certificateNumber: id });
+  
+  if (issueExist) {
+      const batchNumber = (issueExist.batchId)-1;
+      const dataHash = issueExist.certificateHash;
+      const proof = issueExist.proofHash;
+
+      // Blockchain processing.
+      const contract = await web3i();
+
+      const val = await contract.methods.verifyCertificateInBatch(batchNumber, dataHash, proof).call();
+
+      return res.status(val ? 200 : 400).json({ status: val ? 'SUCCESS' : 'FAILED', Message: val ? "Valid Certification ID" : 'Invalid Certification ID', details: val ? issueExist : 'NA' });
+    
+    } else {
+        
+    return res.status(400).json({ status: 'FAILED', error: 'Invalid Certification ID' });
+    }
+      }
+  catch (error) {
+    console.error('Error:', error);
+    return res.status(500).json({ status: 'FAILED', error: 'Internal Server Error.' });
+  }
+}; 
+
+/**
+ * API call for Single / Batch Certificates verify with Certification ID.
+ *
+ * @param {Object} req - Express request object.
+ * @param {Object} res - Express response object.
+ */
+const verifyCertificationId = async (req, res) => {
+  const inputId = req.body.id;
+  const dbStaus = await isDBConnected();
+  console.log("DB connected:", dbStaus);
+
+  const singleIssueExist = await Issues.findOne({ certificateNumber : inputId });
+  const batchIssueExist = await BatchIssues.findOne({ certificateNumber : inputId });
+
+  // Blockchain processing.
+  const contract = await web3i();
+  const response = await contract.methods.verifyCertificateById(inputId).call();
+
+  // Validation checks for request data
+  if ([inputId].some(value => typeof value !== "string" || value == "string") || (!batchIssueExist && response === false)) {
+    // res.status(400).json({ message: "Please provide valid details" });
+    let errorMessage = "Please provide valid details";
+    
+    // Check for specific error conditions and update the error message accordingly
+    if (!batchIssueExist && response === false) {
+      errorMessage = "Certification doesn't exist";
+    }
+
+    // Respond with error message
+    return res.status(400).json({ status: "FAILED", message: errorMessage });
+  } else {
+
+  if (response === true || singleIssueExist != null) {
+    
+    try {
+      const foundCertification = (singleIssueExist != null) ? singleIssueExist : inputId;
+      const verificationResponse = {
+        status: "SUCCESS",
+        message: "Valid Certification",
+        details: foundCertification
+      };
+      res.status(200).json(verificationResponse);
+      
+      }catch (error) {
+        res.status(500).json({ status: 'FAILED', message: 'Internal Server Error.' });
+      }
+
+    } else if(batchIssueExist != null) {
+      const batchNumber = (batchIssueExist.batchId)-1;
+      const dataHash = batchIssueExist.certificateHash;
+      const proof = batchIssueExist.proofHash;
+
+      // Blockchain processing.
+      const contract = await web3i();
+
+      const val = await contract.methods.verifyCertificateInBatch(batchNumber, dataHash, proof).call();
+
+      if (val === true) {
+        try {
+    
+          const _verificationResponse = {
+            status: "SUCCESS",
+            message: "Valid Certification",
+            details: batchIssueExist
+          };
+          res.status(200).json(_verificationResponse);
+          
+          }catch (error) {
+            res.status(500).json({ status: 'FAILED', message: 'Internal Server Error.' });
+          }
+        } else {
+          res.status(400).json({ status: "FAILED", message: "Certification doesn't exist" });
+        }
+    } 
+  }
+
+}; 
+
+/**
+ * API call for Admin Signup.
+ *
+ * @param {Object} req - Express request object.
+ * @param {Object} res - Express response object.
+ */
+const signup = async (req, res) => {
+  // Extracting name, email, and password from the request body
+  let { name, email, password } = req.body;
+
+  // Trim whitespace from input fields
+  name = name.trim();
+  email = email.trim();
+  password = password.trim();
+
+  // Validation checks for input fields
+  if (name == "" || email == "" || password == "") {
+    // Empty input fields
+    res.json({
+      status: "FAILED",
+      message: "Empty input fields!",
+    });
+  } else if (!/^[a-zA-Z ]*$/.test(name)) {
+    // Invalid name format
+    res.json({
+      status: "FAILED",
+      message: "Invalid name entered",
+    });
+  } else if (!/^[\w-\.]+@([\w-]+\.)+[\w-]{2,4}$/.test(email)) {
+    // Invalid email format
+    res.json({
+      status: "FAILED",
+      message: "Invalid email entered",
+    });
+  } else if (password.length < 8) {
+    // Password too short
+    res.json({
+      status: "FAILED",
+      message: "Password is too short!",
+    });
+  } else {
+    try {
+      // Check mongoose connection
+      const dbState = await isDBConnected();
+      if (dbState === false) {
+        console.error("Database connection is not ready");
+      } else {
+        console.log("Database connection is ready");
+      }
+      // Checking if Admin already exists
+      const existingAdmin = await Admin.findOne({ email });
+
+      if (existingAdmin) {
+        // Admin with the provided email already exists
+        res.json({
+          status: "FAILED",
+          message: "Admin with the provided email already exists",
+        });
+        return; // Stop execution if user already exists
+      }
+
+       // password handling
+      const saltRounds = 10;
+      const hashedPassword = await bcrypt.hash(password, saltRounds);
+
+      // Save new user
+      const newAdmin = new Admin({
+        name,
+        email,
+        password: hashedPassword,
+        status: false
+      });
+
+      const savedAdmin = await newAdmin.save();
+      res.json({
+        status: "SUCCESS",
+        message: "Signup successful",
+        data: savedAdmin,
+      });
+    } catch (error) {
+      // An error occurred during signup process
+      res.json({
+        status: "FAILED",
+        message: "An error occurred",
+      });
+    }  
+  }
+};
+
+/**
+ * API call for Admin Login.
+ *
+ * @param {Object} req - Express request object.
+ * @param {Object} res - Express response object.
+ */
+const login = async (req, res) => {
+  let { email, password } = req.body;
+
+  // Check if email or password is empty
+  if (email == "" || password == "") {
+    res.json({
+      status: "FAILED",
+      message: "Empty credentials supplied",
+    });
+  } else {
+    // Check database connection
+      const dbState = await isDBConnected();
+      if (dbState === false) {
+        console.error("Database connection is not ready");
+      } else {
+        console.log("Database connection is ready");
+    }
+    
+    // Checking if user exists 
+    const adminExist = await Admin.findOne({ email });
+
+    // Finding user by email
+    Admin.find({ email })
+      .then((data) => {
+        if (data.length) {
+          
+          // User exists
+          const hashedPassword = data[0].password;
+          // Compare password hashes
+          bcrypt
+            .compare(password, hashedPassword)
+            .then((result) => {
+              if (result) {
+                // Password match
+                // Update admin status to true
+                adminExist.status = true;
+                adminExist.save();
+
+                // Generate JWT token for authentication
+                const JWTToken = generateJwtToken()
+               
+                // Respond with success message and user details
+                res.status(200).json({
+                  status: "SUCCESS",
+                  message: "Valid User Credentials",
+                  data:{
+                    JWTToken:JWTToken,
+                    name:data[0]?.name,
+                    organization:data[0]?.organization,
+                    email:data[0]?.email
+                  }
+                });
+              } else {
+                // Incorrect password
+                res.json({
+                  status: "FAILED",
+                  message: "Invalid password entered!",
+                });
+              }
+            })
+            .catch((err) => {
+              // Error occurred while comparing passwords
+              res.json({
+                status: "FAILED",
+                message: "An error occurred while comparing passwords",
+              });
+            });
+          
+        } else {
+          // User with provided email not found
+          res.json({
+            status: "FAILED",
+            message: "Invalid credentials entered!",
+          });
+        }
+      })
+      .catch((err) => {
+        // Error occurred during login process
+        res.json({
+          status: "FAILED",
+          message: "An error occurred while checking for existing user",
+        });
+      });
+  }
+};
+
+/**
+ * API call for Admin Logout.
+ *
+ * @param {Object} req - Express request object.
+ * @param {Object} res - Express response object.
+ */
+const logout = async (req, res) => {
+  let { email } = req.body;
+  try {
+    // Check mongoose connection
+      const dbState = await isDBConnected();
+      if (dbState === false) {
+        console.error("Database connection is not ready");
+      } else {
+        console.log("Database connection is ready");
+      }
+    // Checking if Admin already exists
+    const existingAdmin = await Admin.findOne({ email });
+    
+     // If admin doesn't exist, or if they are not logged in, return failure response
+     if (!existingAdmin) {
+      return res.json({
+        status: 'FAILED',
+        message: 'Admin not found (or) Not Logged in!',
+      });
+
+    }
+
+    // Save logout details by updating admin status to false
+    existingAdmin.status = false;
+    existingAdmin.save();
+
+    // Respond with success message upon successful logout
+    res.json({
+        status: "SUCCESS",
+        message: "Admin Logged out successfully"
+     });
+
+  } catch (error) {
+    // Error occurred during logout process, respond with failure message
+    res.json({
+      status: 'FAILED',
+      message: 'An error occurred during the logout!',
+    });
+  }
+};
+
+/**
+ * API call for Reset Admin Password.
+ *
+ * @param {Object} req - Express request object.
+ * @param {Object} res - Express response object.
+ */
+const resetPassword = async (req, res) => {
+  let { email, password } = req.body;
+  try {
+    // Check database connection
+      const dbState = await isDBConnected();
+      if (dbState === false) {
+        console.error("Database connection is not ready");
+      } else {
+        console.log("Database connection is ready");
+    }
+    
+    // Find admin by email
+    const admin = await Admin.findOne({ email });
+
+    // If admin doesn't exist, return failure response
+    if (!admin) {
+      return res.json({
+        status: 'FAILED',
+        message: 'Admin not found',
+      });
+    }
+    // Hash the new password
+    const saltRounds = 10;
+            bcrypt
+              .hash(password, saltRounds)
+              .then((hashedPassword) => {
+                // Save hashed password to admin document
+                admin.password = hashedPassword;
+                // Save the admin document
+                admin
+                  .save()
+                  .then(() => {
+                    // Password reset successful, respond with success message
+                    res.json({
+                      status: "SUCCESS",
+                      message: "Password reset successful"
+                    });
+                  })
+                  .catch((err) => {
+                    // Error occurred while saving user account, respond with failure message
+                    res.json({
+                      status: "FAILED",
+                      message: "An error occurred while saving user account!",
+                    });
+                  });
+              })
+              .catch((err) => {
+                // Error occurred while hashing password, respond with failure message
+                res.json({
+                  status: "FAILED",
+                  message: "An error occurred while hashing password!",
+                });
+              });
+
+  } catch (error) {
+    // Error occurred during password reset process, respond with failure message
+    res.json({
+      status: 'FAILED',
+      message: 'An error occurred during password reset process!',
+    });
+  }
+};
+
+/**
+ * API to fetch all issuer details who are unapproved.
+ *
+ * @param {Object} req - Express request object.
+ * @param {Object} res - Express response object.
+ */
+const getAllIssuers = async (req, res) => {
+  try {
+    // Check mongoose connection
+      const dbState = await isDBConnected();
+      if (dbState === false) {
+        console.error("Database connection is not ready");
+      } else {
+        console.log("Database connection is ready");
+    }
+    
+    // Fetch all users from the database
+    const allIssuers = await User.find({ approved: false }).select('-password');
+
+    // Respond with success and all user details
+    res.json({
+      status: 'SUCCESS',
+      data: allIssuers,
+      message: 'All user details fetched successfully'
+    });
+  } catch (error) {
+    // Error occurred while fetching user details, respond with failure message
+    res.json({
+      status: 'FAILED',
+      message: 'An error occurred while fetching user details'
+    });
+  }
+};
+
+/**
+ * API to approve or reject Issuer status.
+ *
+ * @param {Object} req - Express request object.
+ * @param {Object} res - Express response object.
+ */
+const validateIssuer = async (req, res) => {
+  let validationStatus = req.body.status;
+  let email = req.body.email;
+
+  // Find user by email
+  const userExist = await User.findOne({ email });
+
+  if(!email || !userExist || (validationStatus !== 1 && validationStatus !== 2)) {
+    var defaultMessage = "Invalid Input parameter";
+
+    if((validationStatus !== 1 && validationStatus !== 2)) {
+      var defaultMessage = "Invalid Issuer status";
+    } else if (!userExist) {
+      var defaultMessage = "User not found!";
+    }
+    return res.status(400).json({status: "FAILED", message: defaultMessage});
+  }
+
+  try {
+    // Check mongoose connection
+      const dbState = await isDBConnected();
+      if (dbState === false) {
+        console.error("Database connection is not ready");
+      } else {
+        console.log("Database connection is ready");
+    }
+
+    if(validationStatus == 1) {
+      // If user is not approved yet, send email and update user's approved status
+      var mailStatus = await sendEmail(userExist.name, email);
+      var mailresponse = (mailStatus === true) ? "sent" : "NA";
+
+      // Save verification details
+      userExist.approved = true;
+      userExist.status = 1;
+      userExist.rejectedDate = null;
+      await userExist.save();
+      
+      // Respond with success message indicating user approval
+      res.json({
+          status: "SUCCESS",
+          email: mailresponse,
+          message: "User Approved successfully"
+      });
+
+    } else if (validationStatus == 2) {
+      // If user is not approved yet, send email and update user's approved status
+      var mailStatus = await rejectEmail(userExist.name, email);
+      var mailresponse = (mailStatus === true) ? "sent" : "NA";
+
+      // Save Issuer rejected details
+      userExist.approved = false;
+      userExist.status = 2;
+      userExist.rejectedDate = Date.now();
+      await userExist.save();
+      
+      // Respond with success message indicating user approval
+      res.json({
+          status: "SUCCESS",
+          email: mailresponse,
+          message: "User Rejected successfully"
+      });
+
+    }   
+  } catch (error) {
+    // Error occurred during user approval process, respond with failure message
+    res.json({
+      status: 'FAILED',
+      message: "An error occurred during the Issuer validation process!",
+    });
+  }
+};
+
+/**
+ * API to fetch details of Issuer.
+ *
+ * @param {Object} req - Express request object.
+ * @param {Object} res - Express response object.
+ */
+const getIssuerByEmail = async (req, res) => {
+  try {
+    // Check mongoose connection
+    const dbState = await isDBConnected();
+    if (dbState === false) {
+      console.error("Database connection is not ready");
+    } else {
+      console.log("Database connection is ready");
+    }
+ 
+    const { email } = req.body;
+ 
+    const issuer = await User.findOne({ email: email }).select('-password');
+ 
+    if (issuer) {
+      res.json({
+        status: 'SUCCESS',
+        data: issuer,
+        message: `Issuer with email ${email} fetched successfully`
+      });
+    } else {
+      res.json({
+        status: 'FAILED',
+        message: `Issuer with email ${email} not found`
+      });
+    }
+  } catch (error) {
+    res.json({
+      status: 'FAILED',
+      message: 'An error occurred while fetching issuer details by email'
+    });
+  }
+}
+
+/**
+ * API to Grant Issuer/Owner Role to an Address.
+ *
+ * @param {Object} req - Express request object.
+ * @param {Object} res - Express response object.
+ */
+const addTrustedOwner = async (req, res) => {
+  // Create a new instance of Web3 and connect to the RPC endpoint
+  let web3;
+  try {
+    // Attempt to connect using RPC_ENDPOINT 1
+    web3 = await new Web3(
+      new Web3.providers.HttpProvider(process.env.RPC_ENDPOINT_1)
+    );
+    // Check for the Active web3 connection
+    await web3.eth.net.isListening();
+  } catch (error) {
+    try {
+      // Attempt to connect using RPC_ENDPOINT 2
+      web3 = await new Web3(
+        new Web3.providers.HttpProvider(process.env.RPC_ENDPOINT_2)
+      );
+    } catch (error) {
+      console.error('Error connecting to RPC_ENDPOINT', error.message);
+      // Handle further fallbacks or error scenarios if needed
+    }
+  }
+
+      // const { newOwnerAddress } = req.body;
+  try {
+    // Extract new wallet address from request body
+    const assignRole = 1;
+    const newAddress = req.body.address;
+
+    // Validate Ethereum address format
+    if (!web3.utils.isAddress(newAddress)) {
+      return res.status(400).json({ message: "Invalid Ethereum address format" });
+    }
+
+    var contract = await web3i();
+    if(contract === false) {
+      return res.status(400).json({ status: "FAILED", message: "Invalid RPC Endpoint" });
+    }
+
+    if(assignRole == 0 || assignRole == 1 ){
+
+      const assigningRole = (assignRole == 0) ? process.env.ADMIN_ROLE : process.env.ISSUER_ROLE;
+
+      // Blockchain processing.
+      const response = await contract.methods.hasRole(assigningRole, newAddress).call();
+      
+      if(response === true){
+        // Simulation failed, send failure response
+        return res.status(400).json({ status: "FAILED", message: "Address Existed in the Blockchain" });
+      } else if(response === false) {
+        // Simulate grant Admin role
+        const simulateGrantRole = await simulateRoleToAddress("grant", assigningRole, newAddress);
+
+      // If simulation successful, proceed to grant role to the Address
+      if (simulateGrantRole) {
+
+        // Prepare transaction to add trusted owner
+        const tx = contract.methods.grantRole(assigningRole ,newAddress);
+
+        // Confirm transaction
+        const hash = await confirm(tx);
+
+        const messageInfo = (assignRole == 0) ? "Admin Role Granted" : "Issuer Role Granted";
+
+        // Prepare success response
+        const responseMessage = {
+          status: "SUCCESS",
+          message: messageInfo,
+          details: `https://${process.env.NETWORK}.com/tx/${hash}`
+        };
+
+        // Send success response
+        res.status(200).json(responseMessage);
+      } else {
+        // Simulation failed, send failure response
+        return res.status(400).json({ status: "FAILED", message: "Simulation failed" });
+      }
+
+      } else {
+        return res.status(500).json({ status: "FAILED", message: "Internal Server Error" });
+      }
+
+    } else{
+      return res.status(400).json({ status: "FAILED", message: "Invalid Role assigned" });
+    }
+
+  } catch (error) {
+    // Internal server error occurred, send failure response
+    console.error(error);
+    res.status(500).json({ message: "Internal Server Error" });
+  }
+};
+
+/**
+ * API to Revoke Issuer/Owner Role from the Address.
+ *
+ * @param {Object} req - Express request object.
+ * @param {Object} res - Express response object.
+ */
+const removeTrustedOwner = async (req, res) => {
+   // Create a new instance of Web3 and connect to the RPC endpoint
+   let web3;
+   try {
+     // Attempt to connect using RPC_ENDPOINT 1
+     web3 = await new Web3(
+       new Web3.providers.HttpProvider(process.env.RPC_ENDPOINT_1)
+     );
+     // Check for the Active web3 connection
+     await web3.eth.net.isListening();
+   } catch (error) {
+     try {
+       // Attempt to connect using RPC_ENDPOINT 2
+       web3 = await new Web3(
+         new Web3.providers.HttpProvider(process.env.RPC_ENDPOINT_2)
+       );
+     } catch (error) {
+       console.error('Error connecting to RPC_ENDPOINT', error.message);
+       // Handle further fallbacks or error scenarios if needed
+     }
+   }
+
+    // const { newOwnerAddress } = req.body;
+try {
+  // Extract new wallet address from request body
+  const assignRole = 1;
+  const newAddress = req.body.address;
+
+  // Validate Ethereum address format
+  if (!web3.utils.isAddress(newAddress)) {
+    return res.status(400).json({ status: "FAILED", message: "Invalid Ethereum address format" });
+  }
+
+  var contract = await web3i();
+  if(contract === false) {
+    return res.status(400).json({ status: "FAILED", message: "Invalid RPC Endpoint" });
+  }
+
+  if(assignRole == 0 || assignRole == 1 ){
+
+    const assigningRole = (assignRole == 0) ? process.env.ADMIN_ROLE : process.env.ISSUER_ROLE;
+
+    // Blockchain processing.
+    const response = await contract.methods.hasRole(assigningRole, newAddress).call();
+    console.log("The role response", response);
+    
+    if(response === false){
+      // Simulation failed, send failure response
+      return res.status(400).json({ status: "FAILED", message: "Address Doesn't Existed in the Blockchain" });
+    } else if(response === true) {
+      // Simulate grant Admin role
+      const simulateGrantRole = await simulateRoleToAddress("revoke", assigningRole, newAddress);
+
+    // If simulation successful, proceed to grant role to the Address
+    if (simulateGrantRole) {
+
+      // Prepare transaction to add trusted owner
+      const tx = contract.methods.revokeRole(assigningRole ,newAddress);
+
+      // Confirm transaction
+      const hash = await confirm(tx);
+
+      const messageInfo = (assignRole == 0) ? "Admin Role Revoked" : "Issuer Role Revoked";
+
+      // Prepare success response
+      const responseMessage = {
+        status: "SUCCESS",
+        message: messageInfo,
+        details: `https://${process.env.NETWORK}.com/tx/${hash}`
+      };
+
+      // Send success response
+      res.status(200).json(responseMessage);
+    } else {
+      // Simulation failed, send failure response
+      return res.status(400).json({ status: "FAILED", message: "Simulation failed" });
+    }
+
+    } else {
+      return res.status(500).json({ status: "FAILED", message: "Internal Server Error" });
+    }
+
+  } else{
+    return res.status(400).json({ status: "FAILED", message: "Invalid Role assigned" });
+  }
+
+} catch (error) {
+  // Internal server error occurred, send failure response
+  console.error(error);
+  res.status(500).json({ message: "Internal Server Error" });
+}
+};
+
+/**
+ * API to Check the balance of an Ethereum account address.
+ *
+ * @param {Object} req - Express request object.
+ * @param {Object} res - Express response object.
+ */
+const checkBalance = async (req, res) => {
+   // Create a new instance of Web3 and connect to the RPC endpoint
+   let web3;
+   try {
+     // Attempt to connect using RPC_ENDPOINT 1
+     web3 = await new Web3(
+       new Web3.providers.HttpProvider(process.env.RPC_ENDPOINT_1)
+     );
+     // Check for the Active web3 connection
+     await web3.eth.net.isListening();
+   } catch (error) {
+     try {
+       // Attempt to connect using RPC_ENDPOINT 2
+       web3 = await new Web3(
+         new Web3.providers.HttpProvider(process.env.RPC_ENDPOINT_2)
+       );
+     } catch (error) {
+       console.error('Error connecting to RPC_ENDPOINT', error.message);
+       // Handle further fallbacks or error scenarios if needed
+     }
+   }
+  try {
+      // Extract the target address from the query parameter
+      const targetAddress = req.query.address;
+
+      // Check if the target address is a valid Ethereum address
+      if (!web3.utils.isAddress(targetAddress)) {
+          return res.status(400).json({ message: "Invalid Ethereum address format" });
+      }
+
+    // Get the balance of the target address in Wei
+    const balanceWei = await web3.eth.getBalance(targetAddress);
+
+    // Convert balance from Wei to Ether
+    const balanceEther = web3.utils.fromWei(balanceWei, 'ether');
+    
+    // Convert balanceEther to fixed number of decimals (e.g., 2 decimals)
+    const fixedDecimals = parseFloat(balanceEther).toFixed(3);
+
+    // Prepare balance response
+    const balanceResponse = {
+          message: "Balance check successful",
+          balance: fixedDecimals,
+      };
+
+      // Respond with the balance information
+      res.status(200).json(balanceResponse);
+  } catch (error) {
+      // Handle errors
+      console.error(error);
+      res.status(500).json({ message: "Internal Server Error" });
+  }
+};
+
+async function uploadFileToS3(req, res) {
+  const file = req.file;
+  const filePath = file.path;
+
+  const bucketName = process.env.BUCKET_NAME;
+  const keyName = file.originalname;
+
+  const s3 = new AWS.S3();
+  const fileStream = fs.createReadStream(filePath);
+
+  const uploadParams = {
+    Bucket: bucketName,
+    Key: keyName,
+    Body: fileStream
+  };
+
+  try {
+    const data = await s3.upload(uploadParams).promise();
+    console.log('File uploaded successfully to', data.Location);
+    res.status(200).send({status: "SUCCESS", message: 'File uploaded successfully', fileUrl: data.Location });
+  } catch (err) {
+    console.error('Error uploading file:', err);
+    res.status(500).send({status: "FAILED", error: 'An error occurred while uploading the file' });
+  }
+}
+const verifyCombined = async (req, res) => {
+
+// Extracting file path from the request
+const id = req.body.id;
+const dbStaus = await isDBConnected();
+if(id){
+ // Send success response
+ var responseMessage = `The input id is : ${id}`;
+ return res.status(200).json({status: "SUCCESS", message: "Valid Certification", details: responseMessage});
+} else {
+  return res.status(400).json({ status: "FAILED", message: "Invalid Certification ID or PDF" });
+}
+};
+
+async function uploadFileToS3(req, res) {
+  const file = req.file;
+  const filePath = file.path;
+
+  const bucketName = process.env.BUCKET_NAME;
+  const keyName = file.originalname;
+
+  const s3 = new AWS.S3();
+  const fileStream = fs.createReadStream(filePath);
+
+  const uploadParams = {
+    Bucket: bucketName,
+    Key: keyName,
+    Body: fileStream
+  };
+
+  try {
+    const data = await s3.upload(uploadParams).promise();
+    console.log('File uploaded successfully to', data.Location);
+    res.status(200).send({status: "SUCCESS", message: 'File uploaded successfully', fileUrl: data.Location });
+  } catch (err) {
+    console.error('Error uploading file:', err);
+    res.status(500).send({status: "FAILED", error: 'An error occurred while uploading the file' });
+  }
+}
+
+module.exports = {
+  // Function to issue a PDF certificate
+  issuePdf,
+
+  // Function to issue a certificate
+  issue,
+
+  // Function to issue a Batch of certificates
+  batchCertificateIssue,
+
+  // Function to generate a Polygon link for a certificate
+  polygonLink,
+
+  // Function to verify a certificate with a PDF QR code
+  verify,
+
+  // Function to verify a certificate with an ID
+  verifyWithId,
+
+  // Function to verify a Batch certificate with an ID
+  verifyBatchCertificate,
+
+  // Function to verify a Single/Batch certification with an ID
+  verifyCertificationId,
+
+  // Function to handle admin signup
+  signup,
+
+  // Function to handle admin login
+  login,
+
+  // Function to handle admin logout
+  logout,
+
+  // Function to reset admin password
+  resetPassword,
+
+  // Function to get all issuers (users)
+  getAllIssuers,
+
+  // Function to Approve or Reject the Issuer
+  validateIssuer,
+
+  // Function to grant role to an address
+  addTrustedOwner,
+
+  // Function to revoke role from the address
+  removeTrustedOwner,
+
+  // Function to check the balance of an Ethereum address
+  checkBalance,
+
+  // Function to fetch issuer details
+  getIssuerByEmail,
+
+  // Function to decode a certificate
+  decodeCertificate,
+  uploadFileToS3
+};