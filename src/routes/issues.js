--- conflicted
+++ resolved
@@ -269,130 +269,6 @@
 
 /**
  * @swagger
-<<<<<<< HEAD
- * /api/issue-pdf-qr:
- *   post:
- *     summary: API call for issuing certificates with a PDF template with Short URL
- *     description: API call for issuing certificates with Request Data Extraction, Validation Checks, Blockchain Processing, Certificate Issuance, PDF Generation, Database Interaction, Response Handling, PDF Template, QR Code Integration, File Handling, Asynchronous Operation, Cleanup and Response Format.
- *     tags:
- *       - Issue Certification (*Upload pdf)
- *     requestBody:
- *       required: true
- *       content:
- *         multipart/form-data:
- *           schema:
- *             type: object
- *             properties:
- *               email:
- *                 type: string
- *                 description: The issuer email.
- *               certificateNumber:
- *                 type: string
- *                 description: The certificate number.
- *               name:
- *                 type: string
- *                 description: The name associated with the certificate.
- *               course:
- *                 type: string
- *                 description: The course name associated with the certificate.
- *               grantDate:
- *                 type: string
- *                 description: The grant date of the certificate.
- *               expirationDate:
- *                 type: string
- *                 description: The expiration date of the certificate.
- *               templateUrl:
- *                 type: string
- *                 description: The templateUrl of the certificate.
- *               logoUrl:
- *                 type: string
- *                 description: The logoUrl of the certificate.
- *               signatureUrl:
- *                 type: string
- *                 description: The signatureUrl of the certificate.
- *               badgeUrl:
- *                 type: string
- *                 description: The badgeUrl of the certificate.
- *               issuerName:
- *                 type: string
- *                 description: The issuerName of the certificate.
- *               issuerDesignation:
- *                 type: string
- *                 description: The issuerDesignation of the certificate.
- *               file:
- *                 type: string
- *                 format: binary
- *                 description: PDF file to be uploaded.
- *                 x-parser:
- *                   expression: file.originalname.endsWith('.pdf') // Allow only PDF files
- *             required:
- *               - email
- *               - certificateNumber
- *               - name
- *               - course
- *               - grantDate
- *               - file
- *     responses:
- *       '200':
- *         description: Successful certificate issuance in PDF format
- *         content:
- *           application/pdf:
- *             schema:
- *               type: string
- *               format: binary
- *             example:
- *               status: "SUCCESS"
- *               message: PDF file containing the issued certificate.
- *       '400':
- *         description: Certificate already issued or invalid input
- *         content:
- *           application/json:
- *             schema:
- *               type: object
- *               properties:
- *                 status:
- *                   type: string
- *                 message:
- *                   type: string
- *             example:
- *               status: "FAILED"
- *               message: Error message for certificate already issued or invalid input.
- *       '422':
- *         description: User given invalid input (Unprocessable Entity)
- *         content:
- *           application/json:
- *             schema:
- *               type: object
- *               properties:
- *                 status:
- *                   type: string
- *                 message:
- *                   type: string
- *             example:
- *               status: "FAILED"
- *               message: Error message for invalid input.
- *       '500':
- *         description: Internal Server Error
- *         content:
- *           application/json:
- *             schema:
- *               type: object
- *               properties:
- *                 status:
- *                   type: string
- *                 message:
- *                   type: string
- *             example:
- *               status: "FAILED"
- *               message: Internal Server Error.
- */
-
-router.post('/issue-pdf-qr', _upload.single("file"), adminController.issuePdfQr);
-
-/**
- * @swagger
-=======
->>>>>>> 89fd71a7
  * /api/batch-certificate-issue:
  *   post:
  *     summary: API call for issuing batch certificates.
