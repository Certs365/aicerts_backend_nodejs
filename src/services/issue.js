--- conflicted
+++ resolved
@@ -255,16 +255,12 @@
                 expirationDate: fields.Expiration_Date,
                 email: email,
                 certStatus: 1,
-<<<<<<< HEAD
                 templateUrl: templateUrl,
                 signatureUrl: signatureUrl,
                 badgeUrl: badgeUrl,
                 issuerName: issuerName,
                 issuerDesignation:issuerDesignation,
                 logoUrl:logoUrl
-=======
-                type: 'withoutpdf',
->>>>>>> 89fd71a7
               };
               // Insert certificate data into database
               await insertCertificateData(certificateData);
@@ -305,11 +301,298 @@
 
 };
 
-<<<<<<< HEAD
 const handleIssuePdfQrCertification = async (email, certificateNumber, name, courseName, _grantDate, _expirationDate, _pdfPath,templateUrl,signatureUrl,badgeUrl,issuerName,issuerDesignation,logoUrl) => {
-=======
-const handleIssuePdfCertification = async (email, certificateNumber, name, courseName, _grantDate, _expirationDate, _pdfPath) => {
->>>>>>> 89fd71a7
+  const pdfPath = _pdfPath;
+  const grantDate = await convertDateFormat(_grantDate);
+  const expirationDate = await convertDateFormat(_expirationDate);
+  // Get today's date
+  var today = new Date().toLocaleString("en-US", { timeZone: "America/New_York" }); // Adjust timeZone as per the US Standard Time zone
+  // Convert today's date to epoch time (in milliseconds)
+  var todayEpoch = new Date(today).getTime() / 1000; // Convert milliseconds to seconds
+
+  var epochGrant = await convertDateToEpoch(grantDate);
+  var epochExpiration = expirationDate != 1 ? await convertDateToEpoch(expirationDate) : 1;
+  var validExpiration = todayEpoch + (32 * 24 * 60 * 60); // Add 32 days (30 * 24 hours * 60 minutes * 60 seconds);
+
+  if (
+    !grantDate ||
+    !expirationDate ||
+    (epochExpiration != 1 && epochGrant > epochExpiration) ||
+    (epochExpiration != 1 && epochExpiration < validExpiration)
+  ) {
+    var errorMessage = messageCode.msgInvalidDate;
+    if (!grantDate || !expirationDate) {
+      errorMessage = messageCode.msgInvalidDateFormat;
+    } else if (epochExpiration != 1 && epochGrant > epochExpiration) {
+      errorMessage = messageCode.msgOlderGrantDate;
+    } else if (epochExpiration != 1 && epochExpiration < validExpiration) {
+      errorMessage = `${expirationDate} - ${messageCode.msgInvalidExpiration}`;
+    }
+    return ({ code: 400, status: "FAILED", message: errorMessage });
+  }
+
+  try {
+    await isDBConnected();
+    // Check if user with provided email exists
+    const idExist = await User.findOne({ email });
+    // Check if certificate number already exists
+    const isIssueExist = await isCertificationIdExisted(certificateNumber);
+
+    var _result = '';
+    const templateData = await verifyPDFDimensions(pdfPath)
+      .then(result => {
+        // console.log("Verification result:", result);
+        _result = result;
+      })
+      .catch(error => {
+        console.error("Error during verification:", error);
+      });
+
+    // Validation checks for request data
+    if (
+      (!idExist || idExist.status !== 1) || // User does not exist
+      _result == false ||
+      isIssueExist || // Certificate number already exists 
+      !certificateNumber || // Missing certificate number
+      !name || // Missing name
+      !courseName || // Missing course name
+      !grantDate || // Missing grant date
+      !expirationDate || // Missing expiration date
+      [certificateNumber, name, courseName, grantDate].some(value => typeof value !== 'string' || value == 'string') || // Some values are not strings
+      certificateNumber.length > max_length || // Certificate number exceeds maximum length
+      certificateNumber.length < min_length // Certificate number is shorter than minimum length
+    ) {
+      // res.status(400).json({ message: "Please provide valid details" });
+      let errorMessage = messageCode.msgPlsEnterValid;
+      var moreDetails = '';
+      // Check for specific error conditions and update the error message accordingly
+      if (isIssueExist) {
+        errorMessage = messageCode.msgCertIssued;
+        var _certStatus = await getCertificationStatus(isIssueExist.certificateStatus);
+        moreDetails = { certificateNumber: isIssueExist.certificateNumber, expirationDate: isIssueExist.expirationDate, certificateStatus: _certStatus };
+      } else if (!grantDate || !expirationDate) {
+        errorMessage = messageCode.msgProvideValidDates;
+      } else if (!certificateNumber) {
+        errorMessage = messageCode.msgCertIdRequired;
+      } else if (certificateNumber.length > max_length) {
+        errorMessage = messageCode.msgCertLength;
+      } else if (certificateNumber.length < min_length) {
+        errorMessage = messageCode.msgCertLength;
+      } else if (!idExist) {
+        errorMessage = messageCode.msgInvalidIssuer;
+      } else if (idExist.status != 1) {
+        errorMessage = messageCode.msgUnauthIssuer;
+      } else if (_result == false) {
+        await cleanUploadFolder();
+        errorMessage = messageCode.msgInvalidPdfTemplate;
+      }
+
+      // Respond with error message
+      return ({ code: 400, status: "FAILED", message: errorMessage, details: moreDetails });
+    } else {
+      if (expirationDate != 1) {
+        if (expirationDate == grantDate) {
+          // Respond with error message
+          return ({ code: 400, status: "FAILED", message: `${messageCode.msgDatesMustNotSame} : ${grantDate}, ${expirationDate}` });
+        }
+      }
+      // If validation passes, proceed with certificate issuance
+      const fields = {
+        Certificate_Number: certificateNumber,
+        name: name,
+        courseName: courseName,
+        Grant_Date: grantDate,
+        Expiration_Date: expirationDate,
+      };
+      const hashedFields = {};
+      for (const field in fields) {
+        hashedFields[field] = calculateHash(fields[field]);
+      }
+      const combinedHash = calculateHash(JSON.stringify(hashedFields));
+
+      try {
+        // Verify certificate on blockchain
+        var isPaused = await newContract.paused();
+        // Check if the Issuer wallet address is a valid Ethereum address
+        if (!ethers.isAddress(idExist.issuerId)) {
+          return ({ code: 400, status: "FAILED", message: messageCode.msgInvalidEthereum });
+        }
+        var issuerAuthorized = await newContract.hasRole(process.env.ISSUER_ROLE, idExist.issuerId);
+        var val = await newContract.verifyCertificateById(certificateNumber);
+        console.log("Issuer Authorized: ", issuerAuthorized);
+        if (
+          val[0] === true ||
+          isPaused === true ||
+          issuerAuthorized === false
+        ) {
+          // Certificate already issued / contract paused
+          var messageContent = messageCode.msgCertIssued;
+          var modifiedDate = val[1] == 1 ? 'infinite expiration' : await convertEpochToDate(val[1]);
+          var _certificateStatus = await getCertificationStatus(val[3]);
+          var moreDetails = val[0] === true ? { certificateNumber: certificateNumber, expirationDate: modifiedDate, certificateStatus: _certificateStatus } : "";
+          if (isPaused === true) {
+            messageContent = messageCode.msgOpsRestricted;
+          } else if (issuerAuthorized === false) {
+            messageContent = messageCode.msgIssuerUnauthrized;
+          }
+          return ({ code: 400, status: "FAILED", message: messageContent, details: moreDetails });
+        }
+      } catch (error) {
+        // Handle mongoose connection error (log it, response an error, etc.)
+        console.error("Internal server error", error);
+        return ({ code: 400, status: "FAILED", message: messageCode.msgFailedAtBlockchain, details: error });
+      }
+
+      var { txHash, polygonLink } = await issueCertificateWithRetry(certificateNumber, combinedHash, epochExpiration);
+      if (!polygonLink || !txHash) {
+        return ({ code: 400, status: false, message: messageCode.msgFailedToIssueAfterRetry, details: certificateNumber });
+      }
+
+      try {
+        // Generate encrypted URL with certificate data
+        const dataWithLink = {
+          ...fields, polygonLink: polygonLink
+        }
+        const urlLink = await generateEncryptedUrl(dataWithLink);
+        const legacyQR = false;
+
+        let qrCodeData = '';
+        if (legacyQR) {
+          // Include additional data in QR code
+          qrCodeData = `Verify On Blockchain: ${polygonLink},
+            Certification Number: ${dataWithLink.Certificate_Number},
+            Name: ${dataWithLink.name},
+            Certification Name: ${dataWithLink.courseName},
+            Grant Date: ${dataWithLink.Grant_Date},
+            Expiration Date: ${dataWithLink.Expiration_Date}`;
+        } else {
+          // Directly include the URL in QR code
+          qrCodeData = urlLink;
+        }
+
+        if (urlLink) {
+          var dbStatus = await isDBConnected();
+          if (dbStatus) {
+            var urlData = {
+              email: email,
+              certificateNumber: certificateNumber,
+              url: urlLink
+            }
+            await insertUrlData(urlData);
+            shortUrlStatus = true;
+          }
+        }
+
+        if (shortUrlStatus == true) {
+          modifiedUrl = process.env.SHORT_URL + certificateNumber;
+        }
+
+        var _qrCodeData = modifiedUrl != false ? modifiedUrl : qrCodeData;
+        // console.log("Short URL", _qrCodeData);
+
+        const qrCodeImage = await QRCode.toDataURL(_qrCodeData, {
+          errorCorrectionLevel: "H", width: 450, height: 450
+        });
+
+        file = pdfPath;
+        var outputPdf = `${fields.Certificate_Number}${name}.pdf`;
+
+        // Add link and QR code to the PDF file
+        const opdf = await addLinkToPdf(
+          path.join("./", '.', file),
+          outputPdf,
+          polygonLink,
+          qrCodeImage,
+          combinedHash
+        );
+      } catch (error) {
+        return ({ code: 400, status: "FAILED", message: messageCode.msgPdfError, details: error });
+      }
+
+      // Define the directory where you want to save the file
+      const uploadDir = path.join(__dirname, '..', '..', 'uploads'); // Go up two directories from __dirname
+
+      // Read the generated PDF file
+      const fileBuffer = fs.readFileSync(outputPdf);
+
+      var generatedImage = `${fields.Certificate_Number}.png`;
+      var convertedPath = path.join(uploadDir, generatedImage);
+      var imageBuffer = await convertPdfBufferToPng(convertedPath, fileBuffer);
+      if (imageBuffer) {
+        var imageUrl = await uploadImageToS3(fields.Certificate_Number, convertedPath);
+        if (imageUrl == false) {
+          return ({ code: 400, status: "FAILED", message: messageCode.msgUploadError });
+        }
+      } else {
+        return ({ code: 400, status: "FAILED", message: messageCode.msgImageError });
+      }
+
+      try {
+        // Check mongoose connection
+        const dbStatus = await isDBConnected();
+        const dbStatusMessage = (dbStatus == true) ? messageCode.msgDbReady : messageCode.msgDbNotReady;
+        console.log(dbStatusMessage);
+
+        // Insert certificate data into database
+        const issuerId = idExist.issuerId;
+        var certificateData = {
+          issuerId,
+          transactionHash: txHash,
+          certificateHash: combinedHash,
+          certificateNumber: fields.Certificate_Number,
+          name: fields.name,
+          course: fields.courseName,
+          grantDate: fields.Grant_Date,
+          expirationDate: fields.Expiration_Date,
+          email: email,
+          certStatus: 1,
+          url: imageUrl,
+          type: 'withpdf',
+          templateUrl: templateUrl,
+          signatureUrl: signatureUrl,
+          badgeUrl: badgeUrl,
+          issuerName: issuerName,
+          issuerDesignation:issuerDesignation,
+          logoUrl:logoUrl
+        };
+        await insertCertificateData(certificateData);
+
+        // Delete files
+        if (fs.existsSync(convertedPath)) {
+          // Delete the specified file
+          fs.unlinkSync(convertedPath);
+        }
+
+        // Delete files
+        if (fs.existsSync(outputPdf)) {
+          // Delete the specified file
+          fs.unlinkSync(outputPdf);
+        }
+
+        // Always delete the temporary file (if it exists)
+        if (fs.existsSync(file)) {
+          fs.unlinkSync(file);
+        }
+
+        await cleanUploadFolder();
+
+        // Set response headers for PDF download
+        return ({ code: 200, file: fileBuffer });
+
+      } catch (error) {
+        // Handle mongoose connection error (log it, response an error, etc.)
+        console.error("Internal server error", error);
+        return ({ code: 500, status: "FAILED", message: messageCode.msgInternalError, details: error });
+      }
+    }
+  } catch (error) {
+    // Handle mongoose connection error (log it, response an error, etc.)
+    console.error("Internal server error", error);
+    return ({ code: 400, status: "FAILED", message: messageCode.msgInternalError, details: error });
+  }
+};
+
+const handleIssuePdfCertification = async (email, certificateNumber, name, courseName, _grantDate, _expirationDate, _pdfPath,templateUrl,signatureUrl,badgeUrl,issuerName,issuerDesignation,logoUrl) => {
   const pdfPath = _pdfPath;
   const grantDate = await convertDateFormat(_grantDate);
   const expirationDate = await convertDateFormat(_expirationDate);
@@ -433,310 +716,11 @@
           issuerAuthorized === false
         ) {
           // Certificate already issued / contract paused
-<<<<<<< HEAD
-          var messageContent = messageCode.msgCertIssued;
-          var modifiedDate = val[1] == 1 ? 'infinite expiration' : await convertEpochToDate(val[1]);
-          var _certificateStatus = await getCertificationStatus(val[3]);
-          var moreDetails = val[0] === true ? { certificateNumber: certificateNumber, expirationDate: modifiedDate, certificateStatus: _certificateStatus } : "";
-          if (isPaused === true) {
-            messageContent = messageCode.msgOpsRestricted;
-          } else if (issuerAuthorized === false) {
-            messageContent = messageCode.msgIssuerUnauthrized;
-          }
-          return ({ code: 400, status: "FAILED", message: messageContent, details: moreDetails });
-        }
-      } catch (error) {
-        // Handle mongoose connection error (log it, response an error, etc.)
-        console.error("Internal server error", error);
-        return ({ code: 400, status: "FAILED", message: messageCode.msgFailedAtBlockchain, details: error });
-      }
-
-      var { txHash, polygonLink } = await issueCertificateWithRetry(certificateNumber, combinedHash, epochExpiration);
-      if (!polygonLink || !txHash) {
-        return ({ code: 400, status: false, message: messageCode.msgFailedToIssueAfterRetry, details: certificateNumber });
-      }
-
-      try {
-        // Generate encrypted URL with certificate data
-        const dataWithLink = {
-          ...fields, polygonLink: polygonLink
-        }
-        const urlLink = await generateEncryptedUrl(dataWithLink);
-        const legacyQR = false;
-
-        let qrCodeData = '';
-        if (legacyQR) {
-          // Include additional data in QR code
-          qrCodeData = `Verify On Blockchain: ${polygonLink},
-            Certification Number: ${dataWithLink.Certificate_Number},
-            Name: ${dataWithLink.name},
-            Certification Name: ${dataWithLink.courseName},
-            Grant Date: ${dataWithLink.Grant_Date},
-            Expiration Date: ${dataWithLink.Expiration_Date}`;
-        } else {
-          // Directly include the URL in QR code
-          qrCodeData = urlLink;
-        }
-
-        if (urlLink) {
-          var dbStatus = await isDBConnected();
-          if (dbStatus) {
-            var urlData = {
-              email: email,
-              certificateNumber: certificateNumber,
-              url: urlLink
-            }
-            await insertUrlData(urlData);
-            shortUrlStatus = true;
-          }
-        }
-
-        if (shortUrlStatus == true) {
-          modifiedUrl = process.env.SHORT_URL + certificateNumber;
-        }
-
-        var _qrCodeData = modifiedUrl != false ? modifiedUrl : qrCodeData;
-        // console.log("Short URL", _qrCodeData);
-
-        const qrCodeImage = await QRCode.toDataURL(_qrCodeData, {
-          errorCorrectionLevel: "H", width: 450, height: 450
-        });
-
-        file = pdfPath;
-        var outputPdf = `${fields.Certificate_Number}${name}.pdf`;
-
-        // Add link and QR code to the PDF file
-        const opdf = await addLinkToPdf(
-          path.join("./", '.', file),
-          outputPdf,
-          polygonLink,
-          qrCodeImage,
-          combinedHash
-        );
-      } catch (error) {
-        return ({ code: 400, status: "FAILED", message: messageCode.msgPdfError, details: error });
-      }
-
-      // Define the directory where you want to save the file
-      const uploadDir = path.join(__dirname, '..', '..', 'uploads'); // Go up two directories from __dirname
-
-      // Read the generated PDF file
-      const fileBuffer = fs.readFileSync(outputPdf);
-
-      var generatedImage = `${fields.Certificate_Number}.png`;
-      var convertedPath = path.join(uploadDir, generatedImage);
-      var imageBuffer = await convertPdfBufferToPng(convertedPath, fileBuffer);
-      if (imageBuffer) {
-        var imageUrl = await uploadImageToS3(fields.Certificate_Number, convertedPath);
-        if (imageUrl == false) {
-          return ({ code: 400, status: "FAILED", message: messageCode.msgUploadError });
-        }
-      } else {
-        return ({ code: 400, status: "FAILED", message: messageCode.msgImageError });
-      }
-
-      try {
-        // Check mongoose connection
-        const dbStatus = await isDBConnected();
-        const dbStatusMessage = (dbStatus == true) ? messageCode.msgDbReady : messageCode.msgDbNotReady;
-        console.log(dbStatusMessage);
-
-        // Insert certificate data into database
-        const issuerId = idExist.issuerId;
-        var certificateData = {
-          issuerId,
-          transactionHash: txHash,
-          certificateHash: combinedHash,
-          certificateNumber: fields.Certificate_Number,
-          name: fields.name,
-          course: fields.courseName,
-          grantDate: fields.Grant_Date,
-          expirationDate: fields.Expiration_Date,
-          email: email,
-          certStatus: 1,
-          url: imageUrl,
-          type: 'withpdf',
-          templateUrl: templateUrl,
-          signatureUrl: signatureUrl,
-          badgeUrl: badgeUrl,
-          issuerName: issuerName,
-          issuerDesignation:issuerDesignation,
-          logoUrl:logoUrl
-        };
-        await insertCertificateData(certificateData);
-
-        // Delete files
-        if (fs.existsSync(convertedPath)) {
-          // Delete the specified file
-          fs.unlinkSync(convertedPath);
-        }
-
-        // Delete files
-        if (fs.existsSync(outputPdf)) {
-          // Delete the specified file
-          fs.unlinkSync(outputPdf);
-        }
-
-        // Always delete the temporary file (if it exists)
-        if (fs.existsSync(file)) {
-          fs.unlinkSync(file);
-        }
-
-        await cleanUploadFolder();
-
-        // Set response headers for PDF download
-        return ({ code: 200, file: fileBuffer });
-
-      } catch (error) {
-        // Handle mongoose connection error (log it, response an error, etc.)
-        console.error("Internal server error", error);
-        return ({ code: 500, status: "FAILED", message: messageCode.msgInternalError, details: error });
-      }
-    }
-  } catch (error) {
-    // Handle mongoose connection error (log it, response an error, etc.)
-    console.error("Internal server error", error);
-    return ({ code: 400, status: "FAILED", message: messageCode.msgInternalError, details: error });
-  }
-};
-
-const handleIssuePdfCertification = async (email, certificateNumber, name, courseName, _grantDate, _expirationDate, _pdfPath,templateUrl,signatureUrl,badgeUrl,issuerName,issuerDesignation,logoUrl) => {
-  const pdfPath = _pdfPath;
-  const grantDate = await convertDateFormat(_grantDate);
-  const expirationDate = await convertDateFormat(_expirationDate);
-  // Get today's date
-  var today = new Date().toLocaleString("en-US", { timeZone: "America/New_York" }); // Adjust timeZone as per the US Standard Time zone
-  // Convert today's date to epoch time (in milliseconds)
-  var todayEpoch = new Date(today).getTime() / 1000; // Convert milliseconds to seconds
-
-  var epochGrant = await convertDateToEpoch(grantDate);
-  var epochExpiration = expirationDate != 1 ? await convertDateToEpoch(expirationDate) : 1;
-  var validExpiration = todayEpoch + (32 * 24 * 60 * 60); // Add 32 days (30 * 24 hours * 60 minutes * 60 seconds);
-
-  if (
-    !grantDate ||
-    !expirationDate ||
-    (epochExpiration != 1 && epochGrant > epochExpiration) ||
-    (epochExpiration != 1 && epochExpiration < validExpiration)
-  ) {
-    var errorMessage = messageCode.msgInvalidDate;
-    if (!grantDate || !expirationDate) {
-      errorMessage = messageCode.msgInvalidDateFormat;
-    } else if (epochExpiration != 1 && epochGrant > epochExpiration) {
-      errorMessage = messageCode.msgOlderGrantDate;
-    } else if (epochExpiration != 1 && epochExpiration < validExpiration) {
-      errorMessage = `${expirationDate} - ${messageCode.msgInvalidExpiration}`;
-    }
-    return ({ code: 400, status: "FAILED", message: errorMessage });
-  }
-
-  try {
-    await isDBConnected();
-    // Check if user with provided email exists
-    const idExist = await User.findOne({ email });
-    // Check if certificate number already exists
-    const isIssueExist = await isCertificationIdExisted(certificateNumber);
-
-    var _result = '';
-    const templateData = await verifyPDFDimensions(pdfPath)
-      .then(result => {
-        // console.log("Verification result:", result);
-        _result = result;
-      })
-      .catch(error => {
-        console.error("Error during verification:", error);
-      });
-
-    // Validation checks for request data
-    if (
-      (!idExist || idExist.status !== 1) || // User does not exist
-      _result == false ||
-      isIssueExist || // Certificate number already exists 
-      !certificateNumber || // Missing certificate number
-      !name || // Missing name
-      !courseName || // Missing course name
-      !grantDate || // Missing grant date
-      !expirationDate || // Missing expiration date
-      [certificateNumber, name, courseName, grantDate].some(value => typeof value !== 'string' || value == 'string') || // Some values are not strings
-      certificateNumber.length > max_length || // Certificate number exceeds maximum length
-      certificateNumber.length < min_length // Certificate number is shorter than minimum length
-    ) {
-      // res.status(400).json({ message: "Please provide valid details" });
-      let errorMessage = messageCode.msgPlsEnterValid;
-      var moreDetails = '';
-      // Check for specific error conditions and update the error message accordingly
-      if (isIssueExist) {
-        errorMessage = messageCode.msgCertIssued; 
-        var _certStatus = await getCertificationStatus(isIssueExist.certificateStatus);
-        moreDetails = { certificateNumber: isIssueExist.certificateNumber, expirationDate: isIssueExist.expirationDate, certificateStatus: _certStatus };
-      } else if (!grantDate || !expirationDate) {
-        errorMessage = messageCode.msgProvideValidDates;
-      } else if (!certificateNumber) {
-        errorMessage = messageCode.msgCertIdRequired;
-      } else if (certificateNumber.length > max_length) {
-        errorMessage = messageCode.msgCertLength;
-      } else if (certificateNumber.length < min_length) {
-        errorMessage = messageCode.msgCertLength;
-      } else if (!idExist) {
-        errorMessage = messageCode.msgInvalidIssuer;
-      } else if (idExist.status != 1) {
-        errorMessage = messageCode.msgUnauthIssuer;
-      } else if (_result == false) {
-        await cleanUploadFolder();
-        errorMessage = messageCode.msgInvalidPdfTemplate;
-      }
-
-      // Respond with error message
-      return ({ code: 400, status: "FAILED", message: errorMessage, details: moreDetails });
-    } else {
-      if (expirationDate != 1) {
-        if (expirationDate == grantDate) {
-          // Respond with error message
-          return ({ code: 400, status: "FAILED", message: `${messageCode.msgDatesMustNotSame} : ${grantDate}, ${expirationDate}` });
-        }
-      }
-      // If validation passes, proceed with certificate issuance
-      const fields = {
-        Certificate_Number: certificateNumber,
-        name: name,
-        courseName: courseName,
-        Grant_Date: grantDate,
-        Expiration_Date: expirationDate,
-      };
-      const hashedFields = {};
-      for (const field in fields) {
-        hashedFields[field] = calculateHash(fields[field]);
-      }
-      const combinedHash = calculateHash(JSON.stringify(hashedFields));
-
-      try {
-        // Verify certificate on blockchain
-        var isPaused = await newContract.paused();
-        // Check if the Issuer wallet address is a valid Ethereum address
-        if (!ethers.isAddress(idExist.issuerId)) {
-          return ({ code: 400, status: "FAILED", message: messageCode.msgInvalidEthereum });
-        }
-        var issuerAuthorized = await newContract.hasRole(process.env.ISSUER_ROLE, idExist.issuerId);
-        var val = await newContract.verifyCertificateById(certificateNumber);
-        console.log("Issuer Authorized: ", issuerAuthorized);
-        if (
-          val[0] === true ||
-          isPaused === true ||
-          issuerAuthorized === false
-        ) {
-          // Certificate already issued / contract paused
-          var messageContent = messageCode.msgCertIssued;
-          var modifiedDate = val[1] == 1 ? 'infinite expiration' : await convertEpochToDate(val[1]);
-          var _certificateStatus = await getCertificationStatus(val[3]);
-          var moreDetails = val[0] === true ? { certificateNumber: certificateNumber, expirationDate: modifiedDate, certificateStatus: _certificateStatus } : "";
-          
-=======
           let messageContent = messageCode.msgCertIssued;
           let modifiedDate = val[1] == 1 ? 'infinite expiration' : await convertEpochToDate(val[1]);
           let _certificateStatus = await getCertificationStatus(val[3]);
           let moreDetails = val[0] === true ? { certificateNumber: certificateNumber, expirationDate: modifiedDate, certificateStatus: _certificateStatus } : "";
 
->>>>>>> 89fd71a7
           if (isPaused === true) {
             messageContent = messageCode.msgOpsRestricted;
           } else if (issuerAuthorized === false) {
