--- conflicted
+++ resolved
@@ -11,11 +11,7 @@
 const moment = require('moment');
 
 // Import MongoDB models
-<<<<<<< HEAD
 const { User, Issues, BatchIssues, IssueStatus, VerificationLog } = require("../config/schema");
-=======
-const { User, Issues, BatchIssues, IssueStatus } = require("../config/schema");
->>>>>>> 386738b6
 
 // Importing functions from a custom module
 const {
@@ -183,13 +179,7 @@
   } catch (error) {
     return res.status(500).json({ status: "FAILED", message: messageCode.msgInternalError });
   }
-<<<<<<< HEAD
-};
-=======
-
-
-}
->>>>>>> 386738b6
+};
 
 /**
  * API to Upload Files to AWS-S3 bucket.
@@ -224,7 +214,6 @@
 };
 
 /**
-<<<<<<< HEAD
  * API to fetch details of Verification results input as Course name.
  *
  * @param {Object} req - Express request object.
@@ -275,8 +264,6 @@
 };
 
 /**
-=======
->>>>>>> 386738b6
  * API to fetch details with Query-parameter.
  *
  * @param {Object} req - Express request object.
@@ -744,19 +731,11 @@
 const uploadCertificateToS3 = async (req, res) => {
   const file = req?.file;
   const filePath = file?.path;
-<<<<<<< HEAD
   const certificateNumber = req?.body?.certificateNumber;
   const type = parseInt(req?.body?.type, 10); // Parse type to integer
 
   // Validate request parameters
   if (!file || !certificateNumber || !type) {
-=======
-  const certificateId = req?.body?.certificateId;
-  const type = parseInt(req?.body?.type, 10); // Parse type to integer
-
-  // Validate request parameters
-  if (!file || !certificateId || !type) {
->>>>>>> 386738b6
     return res.status(400).send({ status: "FAILED", message: "file, certificateId, and type are required" });
   }
 
@@ -765,15 +744,9 @@
   try {
     if (type === 1 || type === 2) {
       const typeField = type === 1 ? 'withpdf' : 'withoutpdf';
-<<<<<<< HEAD
       certificate = await Issues.findOne({ certificateNumber: certificateNumber });
     } else if (type === 3) {
       certificate = await BatchIssues.findOne({ certificateNumber: certificateNumber });
-=======
-      certificate = await Issues.findOne({ _id: certificateId, type: typeField });
-    } else if (type === 3) {
-      certificate = await BatchIssues.findOne({ _id: certificateId });
->>>>>>> 386738b6
     }
 
     if (!certificate) {
@@ -785,13 +758,8 @@
   }
 
   const bucketName = process.env.BUCKET_NAME;
-<<<<<<< HEAD
   const timestamp = Date.now(); // Get the current timestamp in milliseconds
-const keyName = `${file.originalname}_${timestamp}`;
-=======
-  const keyName = file.originalname;
-
->>>>>>> 386738b6
+  const keyName = `${file.originalname}_${timestamp}`;
   const s3 = new AWS.S3();
   const fileStream = fs.createReadStream(filePath);
 
@@ -808,7 +776,6 @@
     // Update schemas based on the type
     switch (type) {
       case 1:
-<<<<<<< HEAD
         await updateIssuesSchema(certificateNumber, data.Location, 'withpdf');
         break;
       case 2:
@@ -816,15 +783,6 @@
         break;
       case 3:
         await updateBatchIssuesSchema(certificateNumber, data.Location);
-=======
-        await updateIssuesSchema(certificateId, data.Location, 'withpdf');
-        break;
-      case 2:
-        await updateIssuesSchema(certificateId, data.Location, 'withoutpdf');
-        break;
-      case 3:
-        await updateBatchIssuesSchema(certificateId, data.Location);
->>>>>>> 386738b6
         break;
       default:
         console.error('Invalid type:', type);
@@ -839,58 +797,34 @@
 };
 
 // Function to update IssuesSchema for type 1 and 2
-<<<<<<< HEAD
 async function updateIssuesSchema(certificateNumber, url, type) {
-=======
-async function updateIssuesSchema(certificateId, url, type) {
->>>>>>> 386738b6
   try {
     // Update IssuesSchema using certificateId
     // Example code assuming mongoose is used for MongoDB
     await Issues.findOneAndUpdate(
-<<<<<<< HEAD
       { certificateNumber: certificateNumber },
-=======
-      { _id: certificateId },
->>>>>>> 386738b6
       { $set: { url: url, type: type } }
     );
   } catch (error) {
     console.error('Error updating IssuesSchema:', error);
     throw error;
   }
-<<<<<<< HEAD
 };
 
 // Function to update BatchIssuesSchema for type 3
 async function updateBatchIssuesSchema(certificateNumber, url) {
-=======
-}
-
-// Function to update BatchIssuesSchema for type 3
-async function updateBatchIssuesSchema(certificateId, url) {
->>>>>>> 386738b6
   try {
     // Update BatchIssuesSchema using certificateId
     // Example code assuming mongoose is used for MongoDB
     await BatchIssues.findOneAndUpdate(
-<<<<<<< HEAD
       { certificateNumber: certificateNumber },
-=======
-      { _id: certificateId },
->>>>>>> 386738b6
       { $set: { url: url } }
     );
   } catch (error) {
     console.error('Error updating BatchIssuesSchema:', error);
     throw error;
   }
-<<<<<<< HEAD
-};
-=======
-}
-
->>>>>>> 386738b6
+};
 
 const getSingleCertificates = async (req, res) => {
   try {
@@ -935,7 +869,6 @@
   }
 };
 
-<<<<<<< HEAD
 // const getBatchCertificates = async (req, res) => {
 //   try {
 //     const { issuerId } = req.body;
@@ -983,9 +916,6 @@
 // };
 
 const getBatchCertificateDates = async (req, res) => {
-=======
-const getBatchCertificates = async (req, res) => {
->>>>>>> 386738b6
   try {
     const { issuerId } = req.body;
 
@@ -995,7 +925,6 @@
     }
 
     // Fetch all batch certificates for the given issuerId
-<<<<<<< HEAD
     const batchCertificates = await BatchIssues.find({ issuerId }).sort({ issueDate: 1 });
 
     // Create a map to store the first certificate's issueDate for each batchId
@@ -1055,52 +984,17 @@
     });
   } catch (error) {
     console.error('Error fetching certificates:', error);
-=======
-    const batchCertificates = await BatchIssues.find({ issuerId });
-
-    // Group certificates by issueDate
-    const groupedCertificates = batchCertificates.reduce((acc, certificate) => {
-      const issueDate = certificate.issueDate.toISOString().split('T')[0]; // Format date as YYYY-MM-DD
-      if (!acc[issueDate]) {
-        acc[issueDate] = [];
-      }
-      acc[issueDate].push(certificate);
-      return acc;
-    }, {});
-
-    // Transform grouped certificates into an array of objects
-    const result = Object.keys(groupedCertificates).map(issueDate => ({
-      issueDate,
-      certificates: groupedCertificates[issueDate]
-    }));
-
-    // Respond with success and the grouped certificates
-    res.json({
-      status: 'SUCCESS',
-      data: result,
-      message: 'Batch certificates fetched successfully'
-    });
-  } catch (error) {
-    console.error('Error fetching batch certificates:', error);
->>>>>>> 386738b6
 
     // Respond with failure message
     res.status(500).json({
       status: 'FAILED',
-<<<<<<< HEAD
       message: 'An error occurred while fetching the certificates',
-=======
-      message: 'An error occurred while fetching the batch certificates',
->>>>>>> 386738b6
       details: error.message
     });
   }
 };
-<<<<<<< HEAD
-
-
-=======
->>>>>>> 386738b6
+
+
 module.exports = {
   // Function to get all issuers (users)
   getAllIssuers,
@@ -1108,12 +1002,9 @@
   // Function to fetch issuer details
   getIssuerByEmail,
 
-<<<<<<< HEAD
   // Function to fetch verification details
   getVerificationDetailsByCourse,
 
-=======
->>>>>>> 386738b6
   // Function to fetch details of Certification by giving name / certification ID.
   getIssueDetails,
 
@@ -1130,12 +1021,7 @@
 
   uploadCertificateToS3,
   getSingleCertificates,
-<<<<<<< HEAD
   getBatchCertificates,
   getBatchCertificateDates
-=======
-  getBatchCertificates
->>>>>>> 386738b6
-
 
 };