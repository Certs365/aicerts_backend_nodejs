// Load environment variables from .env file
require('dotenv').config();

// Import required modules
const { validationResult } = require("express-validator");

// Import ABI (Application Binary Interface) from the JSON file located at "../config/abi.json"
const abi = require("../config/abi.json");

const {
    handleRenewCertification,
    handleUpdateCertificationStatus,
    handleRenewBatchOfCertifications,
    handleUpdateBatchCertificationStatus } = require('../services/feature');

// Importing functions from a custom module
const {
    convertDateFormat,
} = require('../model/tasks'); // Importing functions from the '../model/tasks' module

let messageCode = require("../common/codes");

// Import the Issues models from the schema defined in "../config/schema"
const { ShortUrl } = require("../config/schema");


/**
 * API call to renew a certification (single / in batch).
 *
 * @param {Object} req - Express request object.
 * @param {Object} res - Express response object.
 */
const renewCert = async (req, res) => {
    let validResult = validationResult(req);
    if (!validResult.isEmpty()) {
        return res.status(422).json({ status: "FAILED", message: messageCode.msgEnterInvalid, details: validResult.array() });
    }
    try {
        // Extracting required data from the request body
        const email = req.body.email;
        const certificateNumber = req.body.certificateNumber;
        let _expirationDate = req.body.expirationDate;

        if (req.body.expirationDate == "1" || req.body.expirationDate == 1 || req.body.expirationDate == null || req.body.expirationDate == "string") {
            _expirationDate = 1;
        } else {
            _expirationDate = await convertDateFormat(req.body.expirationDate);
        }
        if (_expirationDate == null) {
            res.status(400).json({ status: "FAILED", message: messageCode.msgInvalidExpirationDate, details: req.body.expirationDate });
            return;
        }

        const renewResponse = await handleRenewCertification(email, certificateNumber, _expirationDate);
<<<<<<< HEAD
        console.log(renewResponse,"returned")
        var responseDetails = renewResponse.details ? renewResponse.details : '';
=======
        const responseDetails = renewResponse.details ? renewResponse.details : '';
>>>>>>> 89fd71a7
        if (renewResponse.code == 200) {
            return res.status(renewResponse.code).json({ status: renewResponse.status, message: renewResponse.message, qrCodeImage: renewResponse.qrCodeImage, polygonLink: renewResponse.polygonLink, details: responseDetails });
        }
        res.status(renewResponse.code).json({ status: renewResponse.status, message: renewResponse.message, details: responseDetails });
    } catch (error) {
        // Handle any errors that occur during token verification or validation
        return res.status(500).json({ status: "FAILED", message: messageCode.msgInternalError });
    }
};

/**
 * API call to revoke/reactivate a certification status (single / in batch).
 *
 * @param {Object} req - Express request object.
 * @param {Object} res - Express response object.
 */
const updateCertStatus = async (req, res) => {
    let validResult = validationResult(req);
    if (!validResult.isEmpty()) {
        return res.status(422).json({ status: "FAILED", message: messageCode.msgEnterInvalid, details: validResult.array() });
    }

    try {
        // Extracting required data from the request body
        const email = req.body.email;
        const certificateNumber = req.body.certificateNumber;
        const certStatus = req.body.certStatus;

        const updateResponse = await handleUpdateCertificationStatus(email, certificateNumber, certStatus);
        const responseDetails = updateResponse.details ? updateResponse.details : '';
        return res.status(updateResponse.code).json({ status: updateResponse.status, message: updateResponse.message, details: responseDetails });

    } catch (error) {
        // Handle any errors that occur during token verification or validation
        return res.status(500).json({ status: "FAILED", message: messageCode.msgInternalError });
    }
};

/**
 * API call for Batch Certificates Renewal.
 *
 * @param {Object} req - Express request object.
 * @param {Object} res - Express response object.
 */
const renewBatchCertificate = async (req, res) => {
    let validResult = validationResult(req);
    if (!validResult.isEmpty()) {
        return res.status(422).json({ status: "FAILED", message: messageCode.msgEnterInvalid, details: validResult.array() });
    }

    try {
        // Extracting required data from the request body
        const email = req.body.email;
        const _batchId = req.body.batch;
        let expirationDate = req.body.expirationDate;
        if (req.body.expirationDate == "1" || req.body.expirationDate == "string" || req.body.expirationDate == null) {
            expirationDate = 1;
        }
        let batchId = parseInt(_batchId);

        const batchResponse = await handleRenewBatchOfCertifications(email, batchId, expirationDate);
        if (!batchResponse) {
            return res.status(400).json({ status: "FAILED", message: messageCode.msgInternalError });
        }
        let responseDetails = batchResponse.details ? batchResponse.details : '';
        return res.status(batchResponse.code).json({ status: batchResponse.status, message: batchResponse.message, details: responseDetails });

    } catch (error) {
        // Handle any errors that occur during token verification or validation
        return res.status(500).json({ status: "FAILED", message: messageCode.msgInternalError });
    }
};

/**
 * API call to revoke/reactivate a Batch certification status.
 *
 * @param {Object} req - Express request object.
 * @param {Object} res - Express response object.
 */
const updateBatchStatus = async (req, res) => {
    let validResult = validationResult(req);
    if (!validResult.isEmpty()) {
        return res.status(422).json({ status: "FAILED", message: messageCode.msgEnterInvalid, details: validResult.array() });
    }

    try {
        // Extracting required data from the request body
        const email = req.body.email;
        const _batchId = req.body.batch;
        const _batchStatus = req.body.status;
        const batchId = parseInt(_batchId);
        const batchStatus = parseInt(_batchStatus);

        const batchStatusResponse = await handleUpdateBatchCertificationStatus(email, batchId, batchStatus);
        if (!batchStatusResponse) {
            return res.status(400).json({ status: "FAILED", message: messageCode.msgInternalError });
        }
        const responseDetails = batchStatusResponse.details ? batchStatusResponse.details : '';
        return res.status(batchStatusResponse.code).json({ status: batchStatusResponse.status, message: batchStatusResponse.message, details: responseDetails });

    } catch (error) {
        // Handle any errors that occur during token verification or validation
        return res.status(500).json({ status: "FAILED", message: messageCode.msgInternalError });
    }
};

module.exports = {
    // Function to renew a certification (single / in batch)
    renewCert,

    // Function to revoke/reactivate a certification (single / in batch)
    updateCertStatus,

    // Function to renew a Batch certifications (the batch)
    renewBatchCertificate,

    // Function to revoke/reactivate a Batch of certifications
    updateBatchStatus,

};<|MERGE_RESOLUTION|>--- conflicted
+++ resolved
@@ -52,12 +52,7 @@
         }
 
         const renewResponse = await handleRenewCertification(email, certificateNumber, _expirationDate);
-<<<<<<< HEAD
-        console.log(renewResponse,"returned")
-        var responseDetails = renewResponse.details ? renewResponse.details : '';
-=======
         const responseDetails = renewResponse.details ? renewResponse.details : '';
->>>>>>> 89fd71a7
         if (renewResponse.code == 200) {
             return res.status(renewResponse.code).json({ status: renewResponse.status, message: renewResponse.message, qrCodeImage: renewResponse.qrCodeImage, polygonLink: renewResponse.polygonLink, details: responseDetails });
         }
